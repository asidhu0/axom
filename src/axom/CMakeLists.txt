# Copyright (c) 2017-2023, Lawrence Livermore National Security, LLC and
# other Axom Project Developers. See the top-level LICENSE file for details.
#
# SPDX-License-Identifier: (BSD-3-Clause)
#------------------------------------------------------------------------------
# Add Axom components
#------------------------------------------------------------------------------
# Note: Default state of components is controlled by the
# AXOM_ENABLE_ALL_COMPONENTS option.
#------------------------------------------------------------------------------

# Core is an essential part of Axom and cannot be turned off
axom_add_component(COMPONENT_NAME core DEFAULT_STATE ON)
if(DEFINED AXOM_ENABLE_CORE)
    message(FATAL_ERROR "Core is an essential part of Axom and cannot be turned off")
endif()

# Lumberjack is a parallel message filtering and reduction library. It can be used
# by itself or as a SLIC Log Stream. It is not meant for serial (non-mpi) executables.
if(AXOM_ENABLE_MPI)
    axom_add_component(COMPONENT_NAME lumberjack
                       DEFAULT_STATE  ${AXOM_ENABLE_ALL_COMPONENTS})
else()
    message(STATUS "Axom Component Lumberjack turned off due to AXOM_ENABLE_MPI=OFF")
    set(AXOM_ENABLE_LUMBERJACK OFF CACHE BOOL "")
endif()

# Add components so that later ones depend on earlier ones
# (i.e. quest depends on mint, so quest follows mint)
axom_add_component(COMPONENT_NAME slic   DEFAULT_STATE ${AXOM_ENABLE_ALL_COMPONENTS})
axom_add_component(COMPONENT_NAME slam   DEFAULT_STATE ${AXOM_ENABLE_ALL_COMPONENTS})
axom_add_component(COMPONENT_NAME primal DEFAULT_STATE ${AXOM_ENABLE_ALL_COMPONENTS})
axom_add_component(COMPONENT_NAME sidre  DEFAULT_STATE ${AXOM_ENABLE_ALL_COMPONENTS})
axom_add_component(COMPONENT_NAME mint   DEFAULT_STATE ${AXOM_ENABLE_ALL_COMPONENTS})
axom_add_component(COMPONENT_NAME spin   DEFAULT_STATE ${AXOM_ENABLE_ALL_COMPONENTS})
axom_add_component(COMPONENT_NAME inlet  DEFAULT_STATE ${AXOM_ENABLE_ALL_COMPONENTS})
axom_add_component(COMPONENT_NAME klee   DEFAULT_STATE ${AXOM_ENABLE_ALL_COMPONENTS})
axom_add_component(COMPONENT_NAME quest  DEFAULT_STATE ${AXOM_ENABLE_ALL_COMPONENTS})
axom_add_component(COMPONENT_NAME multimat DEFAULT_STATE ${AXOM_ENABLE_ALL_COMPONENTS})

install(TARGETS              ${AXOM_COMPONENTS_ENABLED}
        EXPORT               axom-targets
        DESTINATION          lib)
install(EXPORT               axom-targets 
        NAMESPACE            axom::
        DESTINATION          lib/cmake)

#------------------------------------------------------------------------------
# Generate export symbols
#------------------------------------------------------------------------------
include(GenerateExportHeader)
set(_export_header ${PROJECT_BINARY_DIR}/axom_export_symbols)
generate_export_header(core
                       BASE_NAME axom
                       EXPORT_FILE_NAME ${_export_header})

if(WIN32)
    foreach(_component ${AXOM_COMPONENTS_ENABLED})
        # Skip header only libraries
        get_property(_targetType TARGET ${_component} PROPERTY TYPE)
        if(${_targetType} STREQUAL "INTERFACE_LIBRARY")
            continue()
        endif()

        blt_add_target_definitions(
            TO                 ${_component}
            SCOPE              PRIVATE
            TARGET_DEFINITIONS "axom_EXPORTS")
    endforeach()
endif()

#------------------------------------------------------------------------------
# Output some information about the configuration
#------------------------------------------------------------------------------
foreach(_component ${AXOM_COMPONENTS_FULL})
    if(${_component} IN_LIST AXOM_COMPONENTS_ENABLED)
        message(STATUS "Axom component ${_component} is ON")
    else()
        message(STATUS "Axom component ${_component} is OFF")
    endif()
endforeach()

if(AXOM_DATA_DIR)
    message(STATUS "AXOM_DATA_DIR: ${AXOM_DATA_DIR}")
else()
    message(STATUS "AXOM_DATA_DIR: <undefined>")
endif()

#------------------------------------------------------------------------------
# Fix FOLDER property for some targets
#------------------------------------------------------------------------------
# If Axom is the main project, set FOLDER property for top-level check targets
if ("${PROJECT_SOURCE_DIR}" STREQUAL "${CMAKE_SOURCE_DIR}")
    set(_code_check_targets "docs" "doxygen_docs"
                            "check" "style" 
                            "clangformat_check" "clangformat_style" )
    foreach(_tgt ${_code_check_targets})
        if(TARGET ${_tgt})
            set_target_properties(${_tgt} PROPERTIES FOLDER "axom/code_checks")
        endif()
    endforeach()
<<<<<<< HEAD
endif()


#------------------------------------------------------------------------------
# Bugfix for dllimport/dllexport functionality in msvc with object libraries
# Each axom component needs to have 'axom_EXPORTS' defined when building
#------------------------------------------------------------------------------
if(WIN32)
    foreach(c ${AXOM_COMPONENTS_ENABLED})
        blt_add_target_definitions(
            TO                 ${c}
            SCOPE              PRIVATE
            TARGET_DEFINITIONS "axom_EXPORTS")
    endforeach()
endif()


message(STATUS "AXOM_DEPRECATED_TYPES: " ${AXOM_DEPRECATED_TYPES})
if (NOT "${AXOM_DEPRECATED_TYPES}" MATCHES "^(WARN|ERROR|ALLOW)$")
  message(FATAL_ERROR "AXOM_DEPRECATED_TYPES (" ${AXOM_DEPRECATED_TYPES} ") must be WARN, ERROR or ALLOW")
endif()

if ("${AXOM_DEPRECATED_TYPES}" STREQUAL "WARN")
  set(AXOM_DEPRECATED_TYPES_N 1 CACHE STRING "Allow using deprecated Axom integer types, with a warning." FORCE)
elseif("${AXOM_DEPRECATED_TYPES}" STREQUAL "ALLOW")
  set(AXOM_DEPRECATED_TYPES_N 2 CACHE STRING "Allow using deprecated Axom integer types, without warning." FORCE)
else()
  set(AXOM_DEPRECATED_TYPES_N -1 CACHE STRING "Do not allow using deprecated Axom integer types." FORCE)
=======
>>>>>>> d8c707d4
endif()<|MERGE_RESOLUTION|>--- conflicted
+++ resolved
@@ -99,35 +99,4 @@
             set_target_properties(${_tgt} PROPERTIES FOLDER "axom/code_checks")
         endif()
     endforeach()
-<<<<<<< HEAD
-endif()
-
-
-#------------------------------------------------------------------------------
-# Bugfix for dllimport/dllexport functionality in msvc with object libraries
-# Each axom component needs to have 'axom_EXPORTS' defined when building
-#------------------------------------------------------------------------------
-if(WIN32)
-    foreach(c ${AXOM_COMPONENTS_ENABLED})
-        blt_add_target_definitions(
-            TO                 ${c}
-            SCOPE              PRIVATE
-            TARGET_DEFINITIONS "axom_EXPORTS")
-    endforeach()
-endif()
-
-
-message(STATUS "AXOM_DEPRECATED_TYPES: " ${AXOM_DEPRECATED_TYPES})
-if (NOT "${AXOM_DEPRECATED_TYPES}" MATCHES "^(WARN|ERROR|ALLOW)$")
-  message(FATAL_ERROR "AXOM_DEPRECATED_TYPES (" ${AXOM_DEPRECATED_TYPES} ") must be WARN, ERROR or ALLOW")
-endif()
-
-if ("${AXOM_DEPRECATED_TYPES}" STREQUAL "WARN")
-  set(AXOM_DEPRECATED_TYPES_N 1 CACHE STRING "Allow using deprecated Axom integer types, with a warning." FORCE)
-elseif("${AXOM_DEPRECATED_TYPES}" STREQUAL "ALLOW")
-  set(AXOM_DEPRECATED_TYPES_N 2 CACHE STRING "Allow using deprecated Axom integer types, without warning." FORCE)
-else()
-  set(AXOM_DEPRECATED_TYPES_N -1 CACHE STRING "Do not allow using deprecated Axom integer types." FORCE)
-=======
->>>>>>> d8c707d4
 endif()
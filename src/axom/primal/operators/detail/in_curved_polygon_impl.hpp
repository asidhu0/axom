--- conflicted
+++ resolved
@@ -197,18 +197,6 @@
 
   Polygon<T, 2> controlPolygon(c.getControlPoints());
 
-<<<<<<< HEAD
-  // If q is outside the control polygon, for an open Bezier curve, the winding
-  //  number for the shape connected at the endpoints with straight lines is zero.
-  //  We then subtract the contribution of this line segment.
-  if(!in_polygon(q, controlPolygon, true, false, EPS))
-  {
-    // If we are exactly (nearly) on the linear closure, split again
-    double lin_wn = linear_winding_number(q, c[ord], c[0], edge_tol);
-    if(!axom::utilities::isNearlyEqual(lin_wn, 0.0, EPS)) return 0.0 - lin_wn;
-  }
-=======
->>>>>>> 109518f8
   // Check if our new curve is convex.
   //  If so, all subcurves will be convex as well
   if(!isConvexControlPolygon)

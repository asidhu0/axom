// Copyright (c) 2017-2022, Lawrence Livermore National Security, LLC and
// other Axom Project Developers. See the top-level LICENSE file for details.
//
// SPDX-License-Identifier: (BSD-3-Clause)

/*!
 * \file BezierCurve.hpp
 *
 * \brief A BezierCurve primitive
 */

#ifndef AXOM_PRIMAL_BEZIERCURVE_HPP_
#define AXOM_PRIMAL_BEZIERCURVE_HPP_

#include "axom/core.hpp"
#include "axom/slic.hpp"

#include "axom/primal/geometry/NumericArray.hpp"
#include "axom/primal/geometry/Point.hpp"
#include "axom/primal/geometry/Vector.hpp"
#include "axom/primal/geometry/Segment.hpp"
#include "axom/primal/geometry/BoundingBox.hpp"
#include "axom/primal/geometry/OrientedBoundingBox.hpp"

#include <vector>
#include <ostream>

namespace axom
{
namespace primal
{
// Forward declare the templated classes and operator functions
template <typename T, int NDIMS>
class BezierCurve;

/*! \brief Overloaded output operator for Bezier Curves*/
template <typename T, int NDIMS>
std::ostream& operator<<(std::ostream& os, const BezierCurve<T, NDIMS>& bCurve);

/*!
 * \class BezierCurve
 *
 * \brief Represents a Bezier curve defined by an array of control points
 * \tparam T the coordinate type, e.g., double, float, etc.
 * \tparam NDIMS the number of dimensions
 *
 * The order of a Bezier curve with N+1 control points is N.
 * The curve is approximated by the control points,
 * parametrized from t=0 to t=1.
 */
template <typename T, int NDIMS>
class BezierCurve
{
public:
  using PointType = Point<T, NDIMS>;
  using VectorType = Vector<T, NDIMS>;
  using NumArrayType = NumericArray<T, NDIMS>;
  using SegmentType = Segment<T, NDIMS>;
  using CoordsVec = axom::Array<PointType>;
  using BoundingBoxType = BoundingBox<T, NDIMS>;
  using OrientedBoundingBoxType = OrientedBoundingBox<T, NDIMS>;

  AXOM_STATIC_ASSERT_MSG((NDIMS == 2) || (NDIMS == 3),
                         "A Bezier Curve object may be defined in 2-D or 3-D");
  AXOM_STATIC_ASSERT_MSG(
    std::is_arithmetic<T>::value,
    "A Bezier Curve must be defined using an arithmetic type");

public:
  /*!
   * \brief Constructor for a Bezier Curve that reserves space for
   *  the given order of the curve
   *
   * \param [in] order the order of the resulting Bezier curve
   * \pre order is greater than or equal to -1.
   */
  explicit BezierCurve(int ord = -1)
  {
    SLIC_ASSERT(ord >= -1);
    const int sz = utilities::max(-1, ord + 1);
    m_controlPoints.resize(sz);
  }

  /*!
   * \brief Constructor for an order \a ord= n Bezier curve
   * from a list of coordinates:
   * \verbatim {x_0, x_1, x_2,...,x_n,
   *            y_0, y_1, y_2,...,y_n,
   *            z_0, z_1, z_2,...,z_n}
   *
   * \param [in] pts an array with (n+1)*NDIMS entries, ordered by coordinate
   * then by polynomial order
   * \param [in] ord Polynomial order of the curve
   * \pre order is greater than or equal to zero
   */
  BezierCurve(T* pts, int ord)
  {
    SLIC_ASSERT(pts != nullptr);
    SLIC_ASSERT(ord >= 0);

    const int sz = utilities::max(0, ord + 1);
    m_controlPoints.resize(sz);

    for(int p = 0; p <= ord; p++)
    {
      auto& pt = m_controlPoints[p];
      for(int j = 0; j < NDIMS; j++)
      {
        pt[j] = pts[j * (ord + 1) + p];
      }
    }
  }

  /*!
   * \brief Constructor for a Bezier Curve from an array of coordinates
   *
   * \param [in] pts a vector with ord+1 control points
   * \param [in] ord The Curve's polynomial order
   * \pre order is greater than or equal to zero
   *
   */
  BezierCurve(PointType* pts, int ord)
  {
    SLIC_ASSERT(pts != nullptr);
    SLIC_ASSERT(ord >= 0);

    const int sz = utilities::max(0, ord + 1);
    m_controlPoints.resize(sz);

    for(int p = 0; p <= ord; ++p)
    {
      m_controlPoints[p] = pts[p];
    }
  }

  /*!
   * \brief Constructor for a Bezier Curve from an vector of coordinates
   *
   * \param [in] pts a vector with ord+1 control points
   * \param [in] ord The Curve's polynomial order
   * \pre order is greater than or equal to zero
   *
   */
  BezierCurve(const axom::Array<PointType>& pts, int ord)
  {
    SLIC_ASSERT(ord >= 0);

    const int sz = utilities::max(0, ord + 1);
    m_controlPoints.resize(sz);
    m_controlPoints = pts;
  }

  /// Sets the order of the Bezier Curve
  void setOrder(int ord) { m_controlPoints.resize(ord + 1); }

  /// Returns the order of the Bezier Curve
  int getOrder() const { return static_cast<int>(m_controlPoints.size()) - 1; }

  /// Clears the list of control points
  void clear()
  {
    const int ord = getOrder();
    for(int p = 0; p <= ord; ++p)
    {
      m_controlPoints[p] = PointType();
    }
  }

  /// Retrieves the control point at index \a idx
  PointType& operator[](int idx) { return m_controlPoints[idx]; }

  /// Retrieves the control point at index \a idx
  const PointType& operator[](int idx) const { return m_controlPoints[idx]; }

  /// Checks equality of two Bezier Curve
  friend inline bool operator==(const BezierCurve<T, NDIMS>& lhs,
                                const BezierCurve<T, NDIMS>& rhs)
  {
    return lhs.m_controlPoints == rhs.m_controlPoints;
  }

  friend inline bool operator!=(const BezierCurve<T, NDIMS>& lhs,
                                const BezierCurve<T, NDIMS>& rhs)
  {
    return !(lhs == rhs);
  }

  /// Returns a copy of the Bezier curve's control points
  CoordsVec getControlPoints() const { return m_controlPoints; }

  /// Reverses the order of the Bezier curve's control points
  void reverseOrientation()
  {
    const int ord = getOrder();
    const int mid = (ord + 1) / 2;
    for(int i = 0; i < mid; ++i)
    {
      axom::utilities::swap(m_controlPoints[i], m_controlPoints[ord - i]);
    }
  }

  /// Returns an axis-aligned bounding box containing the Bezier curve
  BoundingBoxType boundingBox() const
  {
    return BoundingBoxType(m_controlPoints.data(),
                           static_cast<int>(m_controlPoints.size()));
  }

  /// Returns an oriented bounding box containing the Bezier curve
  OrientedBoundingBoxType orientedBoundingBox() const
  {
    return OrientedBoundingBoxType(m_controlPoints.data(),
                                   static_cast<int>(m_controlPoints.size()));
  }

  /*!
   * \brief Evaluates a Bezier curve at a particular parameter value \a t
   *
   * \param [in] t parameter value at which to evaluate
   * \return p the value of the Bezier curve at t
   *
   * \note We typically evaluate the curve at \a t between 0 and 1
   */
  PointType evaluate(T t) const
  {
    using axom::utilities::lerp;

    PointType ptval;

    const int ord = getOrder();
    axom::Array<T> dCarray(ord + 1);

    // Run de Casteljau algorithm on each dimension
    for(int i = 0; i < NDIMS; ++i)
    {
      for(int p = 0; p <= ord; ++p)
      {
        dCarray[p] = m_controlPoints[p][i];
      }

      for(int p = 1; p <= ord; ++p)
      {
        const int end = ord - p;
        for(int k = 0; k <= end; ++k)
        {
          dCarray[k] = lerp(dCarray[k], dCarray[k + 1], t);
        }
      }
      ptval[i] = dCarray[0];
    }

    return ptval;
  }

  /*!
   * \brief Computes the tangent of  a Bezier curve at a particular parameter value \a t
   *
   * \param [in] t parameter value at which to compute tangent 
   * \return p the tangent vector of the Bezier curve at t
   *
   * \note We typically find the tangent of the curve at \a t between 0 and 1
   */
  VectorType dt(T t) const
  {
    using axom::utilities::lerp;
    VectorType val;

    const int ord = getOrder();
    axom::Array<T> dCarray(ord + 1);

    // Run de Casteljau algorithm on each dimension
    for(int i = 0; i < NDIMS; ++i)
    {
      for(int p = 0; p <= ord; ++p)
      {
        dCarray[p] = m_controlPoints[p][i];
      }

      // stop one step early and take difference of last two values
      for(int p = 1; p <= ord - 1; ++p)
      {
        const int end = ord - p;
        for(int k = 0; k <= end; ++k)
        {
          dCarray[k] = lerp(dCarray[k], dCarray[k + 1], t);
        }
      }
      val[i] = ord * (dCarray[1] - dCarray[0]);
    }

    return val;
  }

  /*!
   * \brief Computes the second derivative of a Bezier curve at a particular parameter value \a t
   *
   * \param [in] t parameter value at which to compute tangent 
   * \return p the 2nd derivative vector of the Bezier curve at t
   *
   * \note We typically find the second derivative of the curve at \a t between 0 and 1
   */
  VectorType dtdt(T t) const
  {
    using axom::utilities::lerp;
    VectorType val;

    const int ord = getOrder();
    std::vector<T> dCarray(ord + 1);

    // Run de Casteljau algorithm on each dimension
    for(int i = 0; i < NDIMS; ++i)
    {
      for(int p = 0; p <= ord; ++p)
      {
        dCarray[p] = m_controlPoints[p][i];
      }

      // stop two steps early and take finite difference of last three values
      for(int p = 1; p <= ord - 2; ++p)
      {
        const int end = ord - p;
        for(int k = 0; k <= end; ++k)
        {
          dCarray[k] = lerp(dCarray[k], dCarray[k + 1], t);
        }
      }
      val[i] = ord * (ord - 1) * (dCarray[2] - 2 * dCarray[1] + dCarray[0]);
    }

    return val;
  }

  /*!
   * \brief Splits a Bezier curve into two Bezier curves at a given parameter value
   *
   * \param [in] t parameter value between 0 and 1 at which to evaluate
   * \param [out] c1 First output Bezier curve
   * \param [out] c2 Second output Bezier curve
   *
   * \pre Parameter \a t must be between 0 and 1
   */
  void split(T t, BezierCurve& c1, BezierCurve& c2) const
  {
    int ord = getOrder();
    SLIC_ASSERT(ord >= 0);

    // Note: the second curve's control points are computed inline
    //       as we find the first curve's control points
    c2 = *this;

    c1.setOrder(ord);
    c1[0] = c2[0];

    // Run de Casteljau algorithm
    // After each iteration, save the first control point into c1
    for(int p = 1; p <= ord; ++p)
    {
      const int end = ord - p;
      for(int k = 0; k <= end; ++k)
      {
        c2[k] = PointType::lerp(c2[k], c2[k + 1], t);
      }
      c1[p] = c2[0];
    }

    return;
  }

  /*!
   * \brief Predicate to check if the Bezier curve is approximately linear
   *
   * This function checks if the internal control points of the BezierCurve
   * are approximately on the line defined by its two endpoints
   *
   * \param [in] tol Threshold for sum of squared distances
   * \return True if c1 is near-linear
   */
<<<<<<< HEAD

=======
  bool isLinear(double tol = 1E-8) const
  {
    const int ord = getOrder();
    if(ord <= 1)
    {
      return true;
    }

    SegmentType seg(m_controlPoints[0], m_controlPoints[ord]);
    double sqDist = 0.0;
    for(int p = 1; p < ord && sqDist < tol; ++p)  // check interior control points
    {
      sqDist += squared_distance(m_controlPoints[p], seg);
    }
    return (sqDist < tol);
  }
>>>>>>> 58062afa

  /*!
   * \brief Simple formatted print of a Bezier Curve instance
   *
   * \param os The output stream to write to
   * \return A reference to the modified ostream
   */

  std::ostream& print(std::ostream& os) const
  {
    const int ord = getOrder();

    os << "{ order " << ord << " Bezier Curve ";
    for(int p = 0; p <= ord; ++p)
    {
      os << m_controlPoints[p] << (p < ord ? "," : "");
    }
    os << "}";

    return os;
  }

private:
  CoordsVec m_controlPoints;
};

//------------------------------------------------------------------------------
/// Free functions related to BezierCurve
//------------------------------------------------------------------------------
template <typename T, int NDIMS>
std::ostream& operator<<(std::ostream& os, const BezierCurve<T, NDIMS>& bCurve)
{
  bCurve.print(os);
  return os;
}

}  // namespace primal
}  // namespace axom

#endif  // AXOM_PRIMAL_BEZIERCURVE_HPP_<|MERGE_RESOLUTION|>--- conflicted
+++ resolved
@@ -366,35 +366,6 @@
     return;
   }
 
-  /*!
-   * \brief Predicate to check if the Bezier curve is approximately linear
-   *
-   * This function checks if the internal control points of the BezierCurve
-   * are approximately on the line defined by its two endpoints
-   *
-   * \param [in] tol Threshold for sum of squared distances
-   * \return True if c1 is near-linear
-   */
-<<<<<<< HEAD
-
-=======
-  bool isLinear(double tol = 1E-8) const
-  {
-    const int ord = getOrder();
-    if(ord <= 1)
-    {
-      return true;
-    }
-
-    SegmentType seg(m_controlPoints[0], m_controlPoints[ord]);
-    double sqDist = 0.0;
-    for(int p = 1; p < ord && sqDist < tol; ++p)  // check interior control points
-    {
-      sqDist += squared_distance(m_controlPoints[p], seg);
-    }
-    return (sqDist < tol);
-  }
->>>>>>> 58062afa
 
   /*!
    * \brief Simple formatted print of a Bezier Curve instance

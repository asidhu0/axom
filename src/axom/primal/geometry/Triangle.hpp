--- conflicted
+++ resolved
@@ -138,15 +138,8 @@
     const PointType& C = m_points[2];
 
     // clang-format off
-<<<<<<< HEAD
-    return 0.5 * determinant(B[0]-A[0], B[1]-A[1],
-                             C[0]-A[0], C[1]-A[1]);
-    //return 0.5 * determinant(C[0]-A[0], C[1]-A[1],
-    //                         B[0]-A[0], B[1]-A[1]);
-=======
     return 0.5 * determinant(B[0]-A[0], C[0]-A[0],
                              B[1]-A[1], C[1]-A[1]);
->>>>>>> fc559278
     // clang-format on
   }
 

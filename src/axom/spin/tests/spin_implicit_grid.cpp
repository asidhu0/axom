--- conflicted
+++ resolved
@@ -497,9 +497,6 @@
       SpacePt {.35, 0.25, 0.99},  // outside coord 2
     };
 
-<<<<<<< HEAD
-    axom::Array<int> count(9), offset(9), candidates;
-=======
     axom::Array<int> count, offset, candidates;
     {
       // Copy query points to the device
@@ -520,7 +517,6 @@
       offset = axom::Array<int>(offsetDevice, hostAllocID);
       candidates = axom::Array<int>(candidatesDevice, hostAllocID);
     }
->>>>>>> 0da25822
 
     // Copy results back to the host
 
@@ -553,12 +549,6 @@
                           // Should be inside obj2 and obj3, but not obj1
                           SpacePt {.85, .85, .85}};
 
-<<<<<<< HEAD
-    axom::Array<int> count(3), offset(3), candidates;
-
-    // Run query against implicit grid
-    grid.getCandidatesAsArray(3, queryPts, offset, count, candidates);
-=======
     axom::Array<int> count, offset, candidates;
     {
       // Copy query points to the device
@@ -578,7 +568,6 @@
       offset = axom::Array<int>(offsetDevice, hostAllocID);
       candidates = axom::Array<int>(candidatesDevice, hostAllocID);
     }
->>>>>>> 0da25822
     std::unordered_set<int> expected[] = {{2}, {3}, {2, 3}};
 
     for(int i = 0; i < 3; i++)
@@ -876,15 +865,11 @@
                                    DIM * 6,
                                    DIM * 10};
 
-<<<<<<< HEAD
-  axom::Array<int> offset(N_QUERIES), count(N_QUERIES), candidates;
-=======
   axom::Array<int> offset, count, candidates;
   {
     // Copy query points to the device
     axom::ArrayView<const BBox> queryBoxesHost(queryBoxes, N_QUERIES);
     axom::Array<BBox> queryBoxesDevice(queryBoxesHost, kernelAllocID);
->>>>>>> 0da25822
 
     axom::Array<int> countDevice, offsetDevice, candidatesDevice;
 

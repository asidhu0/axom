// Copyright (c) 2017-2024, Lawrence Livermore National Security, LLC and
// other Axom Project Developers. See the top-level LICENSE file for details.
//
// SPDX-License-Identifier: (BSD-3-Clause)

/**
 * \file Map.hpp
 *
 * \brief Basic API for a map from each element of a set to some domain
 *
 */

#ifndef SLAM_MAP_HPP_
#define SLAM_MAP_HPP_

#include <vector>
#include <sstream>

#include "axom/core.hpp"
#include "axom/slic.hpp"

#include "axom/slam/MapBase.hpp"
#include "axom/slam/Set.hpp"
#include "axom/slam/NullSet.hpp"

#include "axom/core/IteratorBase.hpp"
#include "axom/core/RangeAdapter.hpp"

#include "axom/slam/policies/StridePolicies.hpp"
#include "axom/slam/policies/IndirectionPolicies.hpp"
#include "axom/slam/policies/PolicyTraits.hpp"
#include "axom/slam/policies/MapInterfacePolicies.hpp"

namespace axom
{
namespace slam
{
// This class is missing some simplifying copy constructors
// -- or at least ways of interacting with the data store
// We should probably support copy on write shallow copies when possible...

/**
 * \class   Map
 *
 * \brief   A Map class that associates a constant number of values to every
 *          element in a set.
 *
 * \tparam  T The data type of each value
 * \tparam  S The map's set type
 * \tparam  IndPol The map's indirection policy
 * \tparam  StrPol A policy class that determines how many values to
 *          associate with each element. There is a fixed \a stride between
 *          the data associated with each element of the set.
 * \details The map class associates a fixed number of values, also referred
 *          to as \a components, with each element in its underlying \a Set
 *          instance. Depending on the \a StridePolicy, this can be fixed at
 *          compile time or at runtime.\n
 *          Access to the j<sup>th</sup> component of the i<sup>th</sup>
 *          element, can be obtained via the parenthesis operator
 *          ( `map(i,j)` ), or via the square bracket operator
 *          (i.e. `map[k]`, where `k = i * stride() + j` ).
 *
 */

template <typename T,
          typename S = Set<>,
          typename IndPol =
            policies::STLVectorIndirection<typename S::PositionType, T>,
          typename StrPol = policies::StrideOne<typename S::PositionType>,
          typename IfacePol = policies::VirtualInterface>
class Map : public StrPol,
            public policies::MapInterface<IfacePol, typename S::PositionType>
{
public:
  using DataType = T;
  using SetType = S;
  using IndirectionPolicy = IndPol;
  using StridePolicyType = StrPol;

  using OrderedMap = typename IndirectionPolicy::IndirectionBufferType;

  using SetPosition = typename SetType::PositionType;
  using SetElement = typename SetType::ElementType;
  static const NullSet<SetPosition, SetElement> s_nullSet;

  using ElementShape = typename StridePolicyType::ShapeType;

  using ValueType = typename IndirectionPolicy::IndirectionResult;
  using ConstValueType = typename IndirectionPolicy::ConstIndirectionResult;

  class MapBuilder;

  // types for iterator
  template <bool Const>
  class MapIterator;
  using const_iterator = MapIterator<true>;
  using const_iterator_pair = std::pair<const_iterator, const_iterator>;
  using iterator = MapIterator<false>;
  using iterator_pair = std::pair<iterator, iterator>;

  template <bool Const>
  class MapRangeIterator;
  using const_range_iterator = MapRangeIterator<true>;
  using range_iterator = MapRangeIterator<false>;

public:
  using ConcreteMap = Map<T, S, IndPol, StrPol, policies::ConcreteInterface>;
  using VirtualMap = Map<T, S, IndPol, StrPol, policies::VirtualInterface>;

private:
  template <typename USet = SetType, bool HasValue = !std::is_abstract<USet>::value>
  struct SetContainer;

  template <typename USet>
  struct SetContainer<USet, false>
  {
    SetContainer(const USet* set) : m_pSet(set) { }

    AXOM_HOST_DEVICE const USet* get() const { return m_pSet; }

    const USet* m_pSet;
  };

  template <typename USet>
  struct SetContainer<USet, true>
  {
    SetContainer(const USet* set) : m_pSet(set) { }
    SetContainer(const USet& set) : m_set(set) { }

    AXOM_HOST_DEVICE const USet* get() const
    {
      if(m_pSet)
      {
        return m_pSet;
      }
      else
      {
        return &m_set;
      }
    }

    const USet* m_pSet {nullptr};
    USet m_set;
  };

public:
  /**
   * \brief Constructor for Map using a Set pointer
   *
   * \param theSet         (Optional) A pointer to the map's set
   * \param defaultValue   (Optional) If given, every entry in the map will be
   *                       initialized using defaultValue
   * \param shape   (Optional) The number of DataType that each element in the
   *                set will be mapped to.
   *                When using a \a RuntimeStridePolicy, the default is 1.
   * \note  When using a compile time StridePolicy, \a stride must be equal to
   *        \a stride(), when provided.
   */

  Map(const SetType* theSet = policies::EmptySetTraits<SetType>::emptySet(),
      DataType defaultValue = DataType(),
      ElementShape shape = StridePolicyType::DefaultSize(),
      int allocatorID = axom::getDefaultAllocatorID())
    : StridePolicyType(shape)
    , m_set(theSet)
  {
    m_data =
      IndirectionPolicy::create(size() * numComp(), defaultValue, allocatorID);
  }

  /// \overload
  template <typename USet,
            typename TSet = SetType,
            typename Enable = typename std::enable_if<
              !std::is_abstract<TSet>::value && std::is_base_of<TSet, USet>::value>::type>
  Map(const USet& theSet,
      DataType defaultValue = DataType(),
      ElementShape shape = StridePolicyType::DefaultSize(),
      int allocatorID = axom::getDefaultAllocatorID())
    : StridePolicyType(shape)
    , m_set(theSet)
  {
    static_assert(std::is_same<SetType, USet>::value,
                  "Argument set is of a more-derived type than the Map's set "
                  "type. This may lead to object slicing. Use Map's pointer "
                  "constructor instead to store polymorphic sets.");
    m_data =
      IndirectionPolicy::create(size() * numComp(), defaultValue, allocatorID);
  }

  /**
   * \brief Constructor for Map using a Set passed by-value and data passed in
   *        by-value.
   *
   * \param theSet  A reference to the map's set
   * \param data    Pointer to the externally-owned data
   * \param shape   (Optional) The number of DataType that each element in the
   *                set will be mapped to.
   *                When using a \a RuntimeStridePolicy, the default is 1.
   * \note  When using a compile time StridePolicy, \a stride must be equal to
   *        \a stride(), when provided.
   */
  template <typename USet,
            typename TSet = SetType,
            typename Enable = typename std::enable_if<
              !std::is_abstract<TSet>::value && std::is_base_of<TSet, USet>::value>::type>
  Map(const USet& theSet,
      OrderedMap data,
      ElementShape shape = StridePolicyType::DefaultSize())
    : StridePolicyType(shape)
    , m_set(theSet)
    , m_data(std::move(data))
  {
    static_assert(std::is_same<SetType, USet>::value,
                  "Argument set is of a more-derived type than the Map's set "
                  "type. This may lead to object slicing. Use Map's pointer "
                  "constructor instead to store polymorphic sets.");

    checkBackingSize(
      std::integral_constant<bool, IndirectionPolicy::IsMutableBuffer> {});
  }

  /**
   * \brief Constructor for Map using a MapBuilder
   */
  Map(const MapBuilder& builder)
    : Map(builder.m_set, builder.m_defaultValue, builder.m_stride.stride())
  {
    //copy the data if exists
    if(builder.m_data_ptr)
    {
      for(SetPosition idx = SetPosition(); idx < builder.m_set->size(); ++idx)
      {
        m_data[idx] = builder.m_data_ptr[idx];
      }
    }
  }

  /**
   * \brief Returns a pointer to the map's underlying set
   */
  const SetType* set() const { return m_set.get(); }

  /// \name Map individual access functions
  /// @{
  ///

  /**
   * \brief  Access the value in the map using a flat index in the range of 0 to
   *         `size()*numComp()`
   *
   * \return The value for the j<sup>th</sup> component of the i<sup>th</sup>
   *         element, where `setIndex = i * numComp() + j`.
   * \pre    0 <= setIndex < size() * numComp()
   */
  AXOM_HOST_DEVICE ConstValueType operator[](SetPosition setIndex) const
  {
#ifndef AXOM_DEVICE_CODE
    verifyPositionImpl(setIndex);
#endif
    return IndirectionPolicy::getConstIndirection(m_data, setIndex);
  }

  AXOM_HOST_DEVICE ValueType operator[](SetPosition setIndex)
  {
#ifndef AXOM_DEVICE_CODE
    verifyPositionImpl(setIndex);
#endif
    return IndirectionPolicy::getIndirection(m_data, setIndex);
  }

  /**
   * \brief Access the value associated with the given position in the set.
   */
  AXOM_HOST_DEVICE ConstValueType operator()(SetPosition setIdx) const
  {
    // TODO: validate that runtime stride is 1-D with value 1?
    return value(setIdx, 0);
  }

  /// \overload
  AXOM_HOST_DEVICE ValueType operator()(SetPosition setIdx)
  {
    return value(setIdx, 0);
  }

  /**
   * \brief Access the value associated with the given position in the set and
   *        the component index.
   *
   * \pre `0 <= setIdx < size()`
   * \pre `sizeof(compIdx) == StridePolicy::NumDims`
   * \pre `0 <= compIdx[idim] < shape()[idim]`
   */
  template <typename... ComponentPos>
  AXOM_HOST_DEVICE ConstValueType operator()(SetPosition setIdx,
                                             ComponentPos... compIdx) const
  {
    return value(setIdx, compIdx...);
  }

  /// \overload
  template <typename... ComponentPos>
  AXOM_HOST_DEVICE ValueType operator()(SetPosition setIdx,
                                        ComponentPos... compIdx)
  {
    return value(setIdx, compIdx...);
  }

  AXOM_HOST_DEVICE ConstValueType value(SetPosition setIdx) const
  {
    return value(setIdx, 0);
  }

  AXOM_HOST_DEVICE ValueType value(SetPosition setIdx)
  {
    return value(setIdx, 0);
  }

  /**
   * \brief Access the value associated with the given position in the set and
   *        the component index.
   *
   * \pre `0 <= setIdx < size()`
   * \pre `sizeof(compIdx) == StridePolicy::NumDims`
   * \pre `0 <= compIdx[idim] < shape()[idim]`
   */
  template <typename... ComponentPos>
  AXOM_HOST_DEVICE ConstValueType value(SetPosition setIdx,
                                        ComponentPos... compIdx) const
  {
    static_assert(
      sizeof...(ComponentPos) == StridePolicyType::NumDims,
      "Invalid number of components provided for given Map's StridePolicy");
    static_assert(
      axom::detail::all_types_are_integral<ComponentPos...>::value,
      "Map::value(...): index parameter pack must all be integral types.");
#ifndef AXOM_DEVICE_CODE
    verifyPositionImpl(setIdx, compIdx...);
#endif
    SetPosition elemIndex = setIdx * StridePolicyType::stride();
    elemIndex += componentOffset(compIdx...);
    return IndirectionPolicy::getConstIndirection(m_data, elemIndex);
  }

  /// \overload
  template <typename... ComponentPos>
  AXOM_HOST_DEVICE ValueType value(SetPosition setIdx, ComponentPos... compIdx)
  {
    static_assert(
      sizeof...(ComponentPos) == StridePolicyType::NumDims,
      "Invalid number of components provided for given Map's StridePolicy");
    static_assert(
      axom::detail::all_types_are_integral<ComponentPos...>::value,
      "Map::value(...): index parameter pack must all be integral types.");
#ifndef AXOM_DEVICE_CODE
    verifyPositionImpl(setIdx, compIdx...);
#endif
    SetPosition elemIndex = setIdx * StridePolicyType::stride();
    elemIndex += componentOffset(compIdx...);
    return IndirectionPolicy::getIndirection(m_data, elemIndex);
  }

  SetElement index(IndexType idx) const { return set()->at(idx); }

  /// @}

  /// \name Map cardinality functions
  /// @{

  /**
   * \brief Return the set size. Same as `set()->size()`.
   *
   * The total storage size for the map's values is `size() * numComp()`
   */
  AXOM_HOST_DEVICE SetPosition size() const
  {
    return !policies::EmptySetTraits<SetType>::isEmpty(m_set.get())
      ? static_cast<SetPosition>(m_set.get()->size())
      : SetPosition(0);
  }

  /*
   * \brief  Gets the number of component values associated with each element.
   *         Equivalent to stride().
   */
  SetPosition numComp() const { return StridePolicyType::stride(); }

  /**
   * \brief Returns the shape of the component values associated with each
   *  element.
   *
   *  For one-dimensional strides, equivalent to stride(); otherwise, returns
   *  an N-dimensional array with the number of values in each sub-component
   *  index.
   */
  ElementShape shape() const { return StridePolicyType::shape(); }

  /// @}

  /// \name Map modifying functions for all entries
  /// @{

  /** \brief replace all elements in the Map with the default DataType */
  void clear() { fill(); }

  /** Set each entry in the map to the given value  */
  void fill(DataType val = DataType())
  {
    const SetPosition sz = static_cast<SetPosition>(m_data.size());

    for(SetPosition idx = SetPosition(); idx < sz; ++idx)
    {
      m_data[idx] = val;
    }
  }

  /** \brief Element-wise copy of data from another map */
  void copy(const Map& other)
  {
    SLIC_ASSERT(other.size() == size());
    SLIC_ASSERT(other.stride() == StridePolicyType::stride());

    const SetPosition sz = size() * StridePolicyType::stride();
    for(SetPosition idx = SetPosition(); idx < sz; ++idx)
    {
      m_data[idx] = other[idx];
    }
  }

  ///@}

  /** \brief print information on the map, including every element inside Map
   */
  void print() const;

  /** \brief returns true if the map is valid, false otherwise.  */
  bool isValid(bool verboseOutput = false) const;

public:
  /**
   * \class MapBuilder
   * \brief Helper class for constructing a Map
   **/
  class MapBuilder
  {
  public:
    friend class Map;

    MapBuilder() : m_set(policies::EmptySetTraits<SetType>::emptySet()) { }

    /** \brief Provide the Set to be used by the Map */
    MapBuilder& set(const SetType* set)
    {
      m_set = set;
      return *this;
    }

    /** \brief Set the stride of the Map using StridePolicy */
    MapBuilder& stride(SetPosition str)
    {
      m_stride = StridePolicyType(str);
      return *this;
    }

    /** \brief Set the pointer to the array of data the Map will contain
     *  (makes a copy of the array currently)
     */
    MapBuilder& data(DataType* bufPtr)
    {
      m_data_ptr = bufPtr;
      return *this;
    }

  private:
    const SetType* m_set;
    StridePolicyType m_stride;
    DataType* m_data_ptr = nullptr;
    DataType m_defaultValue = DataType();
  };

public:
  /**
   * \class MapIterator
   * \brief An iterator type for a map. Each increment operation advances the
   *        iterator to the element at the next flat index.
   */
  template <bool Const>
  class MapIterator : public IteratorBase<MapIterator<Const>, SetPosition>
  {
  public:
    using DataRefType = std::conditional_t<Const, ConstValueType, ValueType>;
    using DataType = std::remove_reference_t<DataRefType>;

    using iterator_category = std::random_access_iterator_tag;
    using value_type = DataType;
    using reference = DataRefType;
    using pointer = value_type*;
    using difference_type = SetPosition;

    using IterBase = IteratorBase<MapIterator, SetPosition>;
    using MapConstPtr = std::conditional_t<Const, const Map*, Map*>;
    using iter = MapIterator;
    using PositionType = SetPosition;
    using IterBase::m_pos;

  public:
    MapIterator(PositionType pos, MapConstPtr oMap) : IterBase(pos), m_map(oMap)
    { }

    /**
     * \brief Returns the current iterator value.
     */
    AXOM_HOST_DEVICE reference operator*() const { return (*m_map)[m_pos]; }

    AXOM_HOST_DEVICE pointer operator->() const { return &(*this); }

    /// \brief Returns the set element mapped by this iterator.
    SetElement index() const
    {
      return m_map->index(this->m_pos / m_map->numComp());
    }

    /// \brief Returns the component index pointed to by this iterator.
    PositionType compIndex() const { return m_pos % m_map->numComp(); }

    /// \brief Returns the flat index pointed to by this iterator.
    SetPosition flatIndex() const { return this->m_pos; }

  protected:
    /** Implementation of advance() as required by IteratorBase */
    AXOM_HOST_DEVICE void advance(PositionType n) { m_pos += n; }

  private:
    MapConstPtr m_map;
  };

  /**
   * \class   MapRangeIterator
   * \brief   An iterator type for a map.
   *          Each increment operation advances the iterator to the next set
   *          element.
   *          To access the j<sup>th</sup> component values of the iterator's
   *          current element, use `iter(j)`.
   * \warning Note the difference between the subscript operator ( `iter[off]` )
   *          and the parenthesis operator ( `iter(j)` ). \n
   *          `iter[off]` returns the value of the first component of the
   *          element at offset \a `off` from the currently pointed to
   *          element.\n
   *          And `iter(j)` returns the value of the j<sup>th</sup> component of
   *          the currently pointed to element (where 0 <= j < numComp()).\n
   *          For example: `iter[off]` is the same as `(iter+off)(0)`
   */
  template <bool Const>
  class MapRangeIterator
    : public IteratorBase<MapRangeIterator<Const>, SetPosition>
  {
  public:
    using IterBase = IteratorBase<MapRangeIterator, SetPosition>;
    using MapConstPtr = std::conditional_t<Const, const Map*, Map*>;

    using DataRefType = std::conditional_t<Const, ConstValueType, ValueType>;
    using DataType = std::remove_reference_t<DataRefType>;

    using PositionType = SetPosition;
    using StrideIndexType = typename StridePolicyType::IndexType;
    constexpr static int Dims = StridePolicyType::NumDims;

    // Type traits to satisfy LegacyRandomAccessIterator concept
    using iterator_category = std::random_access_iterator_tag;
    using value_type = axom::ArrayView<DataType, Dims>;
    using reference = const value_type&;
    using pointer = const value_type*;
    using difference_type = SetPosition;

  private:
    static StackArray<axom::IndexType, Dims + 1> fetchDims(StrideIndexType shape)
    {
      return {0, shape};
    }
    static StackArray<axom::IndexType, Dims + 1> fetchDims(
      const StackArray<StrideIndexType, Dims> shape)
    {
      StackArray<axom::IndexType, Dims + 1> dims;
      for(int idim = 0; idim < Dims; idim++)
      {
        dims[idim + 1] = shape[idim];
      }
      return dims;
    }

  public:
    MapRangeIterator(MapConstPtr oMap, PositionType pos)
      : IterBase(pos)
      , m_map(oMap)
    {
      StackArray<axom::IndexType, Dims + 1> dataDims = fetchDims(oMap->shape());
      dataDims[0] = m_map->size();
      m_mapData =
        axom::ArrayView<DataType, Dims + 1>(m_map->data().data(), dataDims);
      m_currRange = m_mapData[pos];
    }

    /**
     * \brief Returns the current iterator value.
     */
    AXOM_HOST_DEVICE reference operator*() const { return m_currRange; }

    AXOM_HOST_DEVICE pointer operator->() const { return &m_currRange; }

    /**
     * \brief Returns the iterator's value at the specified component.
     *        Returns the first component if comp_idx is not specified.
     * \param comp_idx  Zero-based index of the component.
     */
    template <typename... ComponentIndex>
    AXOM_HOST_DEVICE DataRefType operator()(ComponentIndex... comp_idx) const
    {
      return value(comp_idx...);
    }
    template <typename ComponentIndex>
    AXOM_HOST_DEVICE DataRefType value(ComponentIndex comp_idx) const
    {
      static_assert(Dims == 1,
                    "Map::RangeIterator::value(): incorrect number of indexes "
                    "for the component dimensionality.");
      static_assert(std::is_integral<ComponentIndex>::value,
                    "Map::RangeIterator::value(): index must be an integral "
                    "type.");
      return m_currRange[comp_idx];
    }
    template <typename... ComponentIndex>
    AXOM_HOST_DEVICE DataRefType value(ComponentIndex... comp_idx) const
    {
      static_assert(sizeof...(ComponentIndex) == Dims,
                    "Map::RangeIterator::value(): incorrect number of indexes "
                    "for the component dimensionality.");
      static_assert(axom::detail::all_types_are_integral<ComponentIndex...>::value,
                    "Map::RangeIterator::value(...): index parameter pack must "
                    "all be integral types.");
      return m_currRange(comp_idx...);
    }
    value_type operator[](PositionType n) const { return *(*this + n); }

    /// \brief Returns the set element mapped by this iterator.
    SetElement index() const { return m_map->index(this->m_pos); }

    /// \brief Returns the flat index pointed to by this iterator.
    SetPosition flatIndex() const { return this->m_pos; }

    /** \brief Returns the number of components per element in the Map. */
    PositionType numComp() const { return m_map->stride(); }

  protected:
    /** Implementation of advance() as required by IteratorBase */
    AXOM_HOST_DEVICE void advance(PositionType n)
    {
      this->m_pos += n;
      m_currRange = m_mapData[this->m_pos];
    }

  private:
    MapConstPtr m_map;
    axom::ArrayView<DataType, Dims + 1> m_mapData;
    value_type m_currRange;
  };

public:  // Functions related to iteration
  iterator begin() { return iterator(0, this); }
  iterator end() { return iterator(size() * StridePolicyType::stride(), this); }
  const_iterator begin() const { return const_iterator(0, this); }
  const_iterator end() const
  {
    return const_iterator(size() * StridePolicyType::stride(), this);
  }

  RangeAdapter<iterator> range() const
  {
    return RangeAdapter<iterator> {begin(), end()};
  }

  range_iterator set_begin() { return range_iterator(this, 0); }
  range_iterator set_end() { return range_iterator(this, size()); }
  const_range_iterator set_begin() const
  {
    return const_range_iterator(this, 0);
  }
  const_range_iterator set_end() const
  {
    return const_range_iterator(this, size());
  }
  RangeAdapter<range_iterator> set_elements()
  {
    return RangeAdapter<range_iterator> {set_begin(), set_end()};
  }

public:
  /**
   * \brief Returns a reference to the underlying map data
   */
  OrderedMap& data() { return m_data; }
  const OrderedMap& data() const { return m_data; }

private:
  inline void verifyPosition(SetPosition idx) const { verifyPositionImpl(idx); }

  inline void verifyPosition(SetPosition setIdx, SetPosition compIdx) const
  {
    verifyPositionImpl(setIdx, compIdx);
  }

  inline void verifyPositionImpl(SetPosition AXOM_DEBUG_PARAM(idx)) const
  {
    SLIC_ASSERT_MSG(idx >= 0 && idx < SetPosition(m_data.size()),
                    "Attempted to access element "
                      << idx << " but map's data has size " << m_data.size());
  }

  template <typename ComponentIndex>
  inline void verifyPositionImpl(SetPosition AXOM_DEBUG_PARAM(setIdx),
                                 ComponentIndex AXOM_DEBUG_PARAM(compIdx)) const
  {
    SLIC_ASSERT_MSG(
      setIdx >= 0 && setIdx < size() && compIdx >= 0 && compIdx < numComp(),
      "Attempted to access element at ("
        << setIdx << "," << compIdx << ",) but map's set has size " << size()
        << " with " << numComp() << " components.");
  }

  template <typename... ComponentIndex>
  inline void verifyPositionImpl(SetPosition AXOM_DEBUG_PARAM(setIdx),
                                 ComponentIndex... AXOM_DEBUG_PARAM(compIdx)) const
  {
#ifdef AXOM_DEBUG
    ElementShape indexArray {{compIdx...}};
    bool validIndexes = true;
    for(int dim = 0; dim < StridePolicyType::NumDims; dim++)
    {
      validIndexes = validIndexes && (indexArray[dim] >= 0);
      validIndexes = validIndexes && (indexArray[dim] < this->shape()[dim]);
    }
    std::string invalid_message = fmt::format(
      "Attempted to access element at ({}, {}) but map's set has size {} with "
      "component shape ({})",
      setIdx,
      fmt::join(indexArray, ", "),
      size(),
      fmt::join(this->shape(), ", "));
    SLIC_ASSERT_MSG(setIdx >= 0 && setIdx < size() && validIndexes,
                    invalid_message);
#endif
  }

  template <typename ComponentIndex>
  AXOM_HOST_DEVICE inline SetPosition componentOffset(
    ComponentIndex componentIndex) const
  {
    return componentIndex;
  }

  template <typename... ComponentIndex>
  AXOM_HOST_DEVICE inline SetPosition componentOffset(
    ComponentIndex... componentIndex) const
  {
    ElementShape indexArray {{componentIndex...}};
    ElementShape strides = StridePolicyType::strides();
    SetPosition offset = 0;
    for(int dim = 0; dim < StridePolicyType::NumDims; dim++)
    {
      offset += indexArray[dim] * strides[dim];
    }
    return offset;
  }

  // setStride function should not be called after constructor is called.
  // This (should) override the StridePolicy setStride(s) function.
  void setStride(SetPosition AXOM_UNUSED_PARAM(str))
  {
    SLIC_ASSERT_MSG(false,
                    "Stride should not be changed after construction of map.");
  }

  // If we can resize the underlying buffer, do so if the buffer is not large
  // enough to correspond to the size of the set.
  void checkBackingSize(std::true_type)
  {
    const IndexType neededSize = size() * numComp();
    if(m_data.size() < neededSize)
    {
      m_data.resize(neededSize);
    }
  }

  void checkBackingSize(std::false_type)
  {
    SLIC_ASSERT_MSG(m_data.size() == size() * numComp(),
                    "Not enough elements in buffer passed to Map constructor.");
  }

private:
  SetContainer<> m_set;
  OrderedMap m_data;
};

template <typename T, typename S, typename IndPol, typename StrPol, typename IfacePol>
bool Map<T, S, IndPol, StrPol, IfacePol>::isValid(bool verboseOutput) const
{
  bool bValid = true;

  std::stringstream errStr;

  if(policies::EmptySetTraits<S>::isEmpty(m_set.get()))
  {
    if(!m_data.empty())
    {
      if(verboseOutput)
      {
        errStr << "\n\t* the underlying set was never provided,"
               << " but its associated data is not empty"
               << " , data has size " << m_data.size();
      }

      bValid = false;
    }
  }
  else
  {
    if(static_cast<SetPosition>(m_data.size()) !=
       m_set.get()->size() * StridePolicyType::stride())
    {
      if(verboseOutput)
      {
        errStr << "\n\t* the underlying set and its associated mapped data"
               << " have different sizes"
               << " , underlying set has size " << m_set.get()->size()
               << " with stride " << StridePolicyType::stride()
               << " , data has size " << m_data.size();
      }

      bValid = false;
    }
  }

<<<<<<< HEAD
=======

>>>>>>> 76029b92
  if(verboseOutput && !bValid)
  {
    std::stringstream sstr;

    sstr << "\n*** Detailed results of isValid on the map.\n";
<<<<<<< HEAD
    if(bValid)
    {
      sstr << "Map was valid." << std::endl;
    }
    else
    {
      sstr << "Map was NOT valid.\n" << sstr.str() << std::endl;
    }
=======
    sstr << "Map was NOT valid.\n"
           << sstr.str()
           << std::endl;
>>>>>>> 76029b92

    SLIC_DEBUG( sstr.str() );
  }

  return bValid;
}

template <typename T, typename S, typename IndPol, typename StrPol, typename IfacePol>
void Map<T, S, IndPol, StrPol, IfacePol>::print() const
{
  bool valid = isValid(true);

  if(valid)
  {
    std::stringstream sstr;

<<<<<<< HEAD
    if(!m_set.get())
=======
    if (!m_set)
>>>>>>> 76029b92
    {
      sstr << "** map is empty.";
    }
    else
    {
      sstr << "** underlying set has size " << m_set.get()->size() << ": ";
      sstr << "\n** the stride of the map is " << StridePolicyType::stride()
           << ": ";

      sstr << "\n** Mapped data:";
      for(SetPosition idx = 0; idx < this->size(); ++idx)
      {
        for(SetPosition idx2 = 0; idx2 < StridePolicyType::stride(); ++idx2)
        {
          sstr << "\n\telt[" << idx << "," << idx2 << "]:\t"
               << (*this)[idx * StridePolicyType::stride() + idx2];
        }
      }
    }

    SLIC_INFO( sstr.str() );
  }
  else
  {
     SLIC_INFO("Map was not valid.");
  }

}

}  // end namespace slam
}  // end namespace axom

#endif  // SLAM_MAP_HPP_<|MERGE_RESOLUTION|>--- conflicted
+++ resolved
@@ -841,29 +841,14 @@
     }
   }
 
-<<<<<<< HEAD
-=======
-
->>>>>>> 76029b92
   if(verboseOutput && !bValid)
   {
     std::stringstream sstr;
 
     sstr << "\n*** Detailed results of isValid on the map.\n";
-<<<<<<< HEAD
-    if(bValid)
-    {
-      sstr << "Map was valid." << std::endl;
-    }
-    else
-    {
-      sstr << "Map was NOT valid.\n" << sstr.str() << std::endl;
-    }
-=======
     sstr << "Map was NOT valid.\n"
            << sstr.str()
            << std::endl;
->>>>>>> 76029b92
 
     SLIC_DEBUG( sstr.str() );
   }
@@ -880,11 +865,7 @@
   {
     std::stringstream sstr;
 
-<<<<<<< HEAD
-    if(!m_set.get())
-=======
     if (!m_set)
->>>>>>> 76029b92
     {
       sstr << "** map is empty.";
     }

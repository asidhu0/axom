--- conflicted
+++ resolved
@@ -77,42 +77,25 @@
   const int NPTS = 2 * freq;
   for(int i = 0; i <= NPTS; ++i)
   {
-<<<<<<< HEAD
     double y = 2 * M_PI * static_cast<double>(i) / NPTS;
     double x = offset + amplitude * cos(freq * y);
     pts.emplace_back(fmt::format("{} {}", x, y));
-=======
-    double x = 2 * M_PI * static_cast<double>(i) / NPTS;
-    double y = offset + amplitude * cos(freq * x);
-    pts.emplace_back(axom::fmt::format("{} {}", x, y));
->>>>>>> fd9d9691
   }
 
   std::ofstream c2cFile(filename, std::ios::out);
   // output sine wave spline
   c2cFile << "point = spline_start" << std::endl;
-<<<<<<< HEAD
-  c2cFile << fmt::format(
+  c2cFile << axom::fmt::format(
                "piece = rz(units=cm, spline=cubic, beginTan=-180deg, "
                "endTan=-180deg, rz={})",
-               fmt::join(pts.rbegin(), pts.rend(), "\n\t\t"))
-=======
-  c2cFile << axom::fmt::format(
-               "piece = rz(units=cm, spline=cubic, beginTan=-90deg, "
-               "endTan=-90deg, rz={})",
                axom::fmt::join(pts.rbegin(), pts.rend(), "\n\t\t"))
->>>>>>> fd9d9691
           << std::endl;
   c2cFile << "point = spline_end" << std::endl;
 
   // add straight edges within first quadrant
   c2cFile << "piece = line(end=(0cm,0cm))" << std::endl;
-<<<<<<< HEAD
-  c2cFile << fmt::format("piece = line(end=(0cm,{}cm))", 2 * M_PI) << std::endl;
-=======
-  c2cFile << axom::fmt::format("piece = line(end=({}cm,0cm))", 2 * M_PI)
+  c2cFile << axom::fmt::format("piece = line(end=(0cm,{}cm))", 2 * M_PI)
           << std::endl;
->>>>>>> fd9d9691
   c2cFile << "piece = line(end=spline_start)" << std::endl;
 }
 

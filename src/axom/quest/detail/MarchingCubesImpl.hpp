// Copyright (c) 2017-2023, Lawrence Livermore National Security, LLC and
// other Axom Project Developers. See the top-level LICENSE file for details.
//
// SPDX-License-Identifier: (BSD-3-Clause)

#include "axom/config.hpp"

// Implementation requires Conduit.
#ifdef AXOM_USE_CONDUIT
  #include "conduit_blueprint.hpp"

  #include "axom/core/execution/execution_space.hpp"
  #include "axom/quest/ArrayIndexer.hpp"
  #include "axom/quest/detail/marching_cubes_lookup.hpp"
  #include "axom/quest/MeshViewUtil.hpp"
  #include "axom/primal/geometry/Point.hpp"
  #include "axom/primal/constants.hpp"
  #include "axom/mint/execution/internal/structured_exec.hpp"
  #include "axom/fmt.hpp"

namespace axom
{
namespace quest
{
namespace detail
{
namespace marching_cubes
{
template <typename T, int DIM, typename U>
static void add_to_StackArray(axom::StackArray<T, DIM>& a, U b)
{
  for(int d = 0; d < DIM; ++d)
  {
    a[d] += b;
  }
}

/*!
  @brief Computations for MarchingCubesSingleDomain

  Spatial dimension templating is here, to keep out of higher level
  classes MarchCubes and MarchingCubesSingleDomain.

  ExecSpace is the general execution space, like axom::SEQ_EXEC and
  axom::CUDA_EXEC<256>.  SequentialExecSpace is used for loops that
  cannot be parallelized but must access data allocated for ExecSpace.
  Use something like axom::SEQ_EXEC or axom::CUDA_EXEC<1>.
*/
template <int DIM, typename ExecSpace, typename SequentialExecSpace>
class MarchingCubesImpl : public MarchingCubesSingleDomain::ImplBase
{
public:
  using Point = axom::primal::Point<double, DIM>;
  using MIdx = axom::StackArray<axom::IndexType, DIM>;
  using LoopPolicy = typename execution_space<ExecSpace>::loop_policy;
  using ReducePolicy = typename execution_space<ExecSpace>::reduce_policy;
  using SequentialLoopPolicy =
    typename execution_space<SequentialExecSpace>::loop_policy;
  static constexpr auto MemorySpace = execution_space<ExecSpace>::memory_space;
  /*!
    @brief Initialize data to a blueprint domain.
    @param dom Blueprint structured mesh domain
    @param topologyName Name of mesh topology (see blueprint
           mesh documentation)
    @param fcnFieldName Name of nodal function is in dom
    @param maskFieldName Name of integer cell mask function is in dom

    Set up views to domain data and allocate other data to work on the
    given domain.

    The above data from the domain MUST be in a memory space
    compatible with ExecSpace.
  */
  AXOM_HOST void initialize(const conduit::Node& dom,
                            const std::string& topologyName,
                            const std::string& fcnFieldName,
                            const std::string& maskFieldName = {}) override
  {
    clear();

    axom::quest::MeshViewUtil<DIM, MemorySpace> mvu(dom, topologyName);

    m_bShape = mvu.getDomainShape();
    m_coordsViews = mvu.getConstCoordsViews(false);
    m_fcnView = mvu.template getConstFieldView<double>(fcnFieldName, false);
    if(!maskFieldName.empty())
    {
      m_maskView = mvu.template getConstFieldView<int>(maskFieldName, false);
    }

    /*
      TODO: To get good cache performance, we should make m_caseIds
      row-major if fcn is that way, and vice versa.  However, Array
      only support column-major, so we're stuck with that for now.
    */
    m_caseIds = axom::Array<std::uint16_t, DIM, MemorySpace>(m_bShape);
    m_caseIds.fill(0);
  }

  //!@brief Set a value to find the contour for.
  void setContourValue(double contourVal) override
  {
    m_contourVal = contourVal;
  }

  /*!
    @brief Implementation of virtual markCrossings.

    Virtual methods cannot be templated, so this implementation
    delegates to a name templated on DIM.
  */
  void markCrossings() override { markCrossings_dim(); }

  //!@brief Populate m_caseIds with crossing indices.
  template <int TDIM = DIM>
  typename std::enable_if<TDIM == 2>::type markCrossings_dim()
  {
    MarkCrossings_Util mcu(m_caseIds, m_fcnView, m_maskView, m_contourVal);

  #if defined(AXOM_USE_RAJA)
    RAJA::RangeSegment jRange(0, m_bShape[1]);
    RAJA::RangeSegment iRange(0, m_bShape[0]);
    using EXEC_POL =
      typename axom::mint::internal::structured_exec<ExecSpace>::loop2d_policy;
    RAJA::kernel<EXEC_POL>(
      RAJA::make_tuple(iRange, jRange),
      AXOM_LAMBDA(axom::IndexType i, axom::IndexType j) {
        mcu.computeCaseId(i, j);
      });
  #else
    for(int j = 0; j < m_bShape[1]; ++j)
    {
      for(int i = 0; i < m_bShape[0]; ++i)
      {
        mcu.computeCaseId(i, j);
      }
    }
  #endif
  }

  //!@brief Populate m_caseIds with crossing indices.
  template <int TDIM = DIM>
  typename std::enable_if<TDIM == 3>::type markCrossings_dim()
  {
    MarkCrossings_Util mcu(m_caseIds, m_fcnView, m_maskView, m_contourVal);

  #if defined(AXOM_USE_RAJA)
    RAJA::RangeSegment kRange(0, m_bShape[2]);
    RAJA::RangeSegment jRange(0, m_bShape[1]);
    RAJA::RangeSegment iRange(0, m_bShape[0]);
    using EXEC_POL =
      typename axom::mint::internal::structured_exec<ExecSpace>::loop3d_policy;
    RAJA::kernel<EXEC_POL>(
      RAJA::make_tuple(iRange, jRange, kRange),
      AXOM_LAMBDA(axom::IndexType i, axom::IndexType j, axom::IndexType k) {
        mcu.computeCaseId(i, j, k);
      });
  #else
    for(int k = 0; k < m_bShape[2]; ++k)
    {
      for(int j = 0; j < m_bShape[1]; ++j)
      {
        for(int i = 0; i < m_bShape[0]; ++i)
        {
          mcu.computeCaseId(i, j, k);
        }
      }
    }
  #endif
  }

  /*!
    @brief Implementation used by MarchingCubesImpl::markCrossings_dim()
    containing just the objects needed for that part, to be made available
    on devices.
  */
  struct MarkCrossings_Util
  {
    axom::ArrayView<std::uint16_t, DIM, MemorySpace> caseIdsView;
    axom::ArrayView<const double, DIM, MemorySpace> fcnView;
    axom::ArrayView<const int, DIM, MemorySpace> maskView;
    double contourVal;
    MarkCrossings_Util(axom::Array<std::uint16_t, DIM, MemorySpace>& caseIds,
                       axom::ArrayView<const double, DIM, MemorySpace>& fcnView_,
                       axom::ArrayView<const int, DIM, MemorySpace>& maskView_,
                       double contourVal_)
      : caseIdsView(caseIds.view())
      , fcnView(fcnView_)
      , maskView(maskView_)
      , contourVal(contourVal_)
    { }

    //!@brief Compute the case index into cases2D or cases3D.
    AXOM_HOST_DEVICE inline int computeCrossingCase(const double* f) const
    {
      int index = 0;
      for(int n = 0; n < CELL_CORNER_COUNT; ++n)
      {
        if(f[n] >= contourVal)
        {
          const int bit = (1 << n);
          index |= bit;
        }
      }
      return index;
    }

    template <int TDIM = DIM>
    AXOM_HOST_DEVICE inline typename std::enable_if<TDIM == 2>::type
    computeCaseId(axom::IndexType i, axom::IndexType j) const
    {
      const bool useZone = maskView.empty() || bool(maskView(i, j));
      if(useZone)
      {
        // clang-format off
          double nodalValues[CELL_CORNER_COUNT] =
            {fcnView(i    , j    ),
             fcnView(i + 1, j    ),
             fcnView(i + 1, j + 1),
             fcnView(i    , j + 1)};
        // clang-format on
        caseIdsView(i, j) = computeCrossingCase(nodalValues);
      }
    }

    //!@brief Populate m_caseIds with crossing indices.
    template <int TDIM = DIM>
    AXOM_HOST_DEVICE inline typename std::enable_if<TDIM == 3>::type
    computeCaseId(axom::IndexType i, axom::IndexType j, axom::IndexType k) const
    {
      const bool useZone = maskView.empty() || bool(maskView(i, j, k));
      if(useZone)
      {
        // clang-format off
          double nodalValues[CELL_CORNER_COUNT] =
            {fcnView(i + 1, j    , k    ),
             fcnView(i + 1, j + 1, k    ),
             fcnView(i    , j + 1, k    ),
             fcnView(i    , j    , k    ),
             fcnView(i + 1, j    , k + 1),
             fcnView(i + 1, j + 1, k + 1),
             fcnView(i    , j + 1, k + 1),
             fcnView(i    , j    , k + 1)};
        // clang-format on
        caseIdsView(i, j, k) = computeCrossingCase(nodalValues);
      }
    }
  };  // MarkCrossings_Util

  /*!
    @brief Populate the 1D m_crossings array, one entry for each
    parent cell that crosses the contour.

    We sum up the number of contour surface cells from the crossings,
    allocate space, then populate it.
  */
  void scanCrossings() override
  {
    const axom::IndexType parentCellCount = m_caseIds.size();
    auto caseIdsView = m_caseIds.view();
  #if defined(AXOM_USE_RAJA)
    RAJA::ReduceSum<ReducePolicy, axom::IndexType> vsum(0);
    RAJA::forall<LoopPolicy>(
      RAJA::RangeSegment(0, parentCellCount),
      AXOM_LAMBDA(RAJA::Index_type n) {
        vsum += bool(num_contour_cells(caseIdsView.flatIndex(n)));
      });
    m_crossingCount = static_cast<axom::IndexType>(vsum.get());
  #else
    axom::IndexType vsum = 0;
    for(axom::IndexType n = 0; n < parentCellCount; ++n)
    {
      vsum += bool(num_contour_cells(caseIdsView.flatIndex(n)));
    }
    m_crossingCount = vsum;
  #endif

    m_crossings.resize(m_crossingCount, {0, 0});
    axom::ArrayView<CrossingInfo, 1, MemorySpace> crossingsView =
      m_crossings.view();

    axom::Array<int, 1, MemorySpace> addCells(m_crossingCount, m_crossingCount);
    const axom::ArrayView<int, 1, MemorySpace> addCellsView = addCells.view();

    axom::IndexType* crossingId = axom::allocate<axom::IndexType>(
      1,
      axom::detail::getAllocatorID<MemorySpace>());

    auto loopBody = AXOM_LAMBDA(axom::IndexType n)
    {
      auto caseId = caseIdsView.flatIndex(n);
      auto ccc = num_contour_cells(caseId);
      if(ccc != 0)
      {
        addCellsView[*crossingId] = ccc;
        crossingsView[*crossingId].caseNum = caseId;
        crossingsView[*crossingId].parentCellNum = n;
        ++(*crossingId);
      }
    };

  #if defined(AXOM_USE_RAJA)
    /*
      The m_crossings filling loop isn't data-parallel and shouldn't
      be parallelized.  This contrived RAJA::forall forces it to run
      sequentially.
    */
    RAJA::forall<SequentialLoopPolicy>(
      RAJA::RangeSegment(0, 1),
      [=] AXOM_HOST_DEVICE(int /* i */) {
        *crossingId = 0;
        for(axom::IndexType n = 0; n < parentCellCount; ++n)
        {
          loopBody(n);
        }
      });
  #else
    *crossingId = 0;
    for(axom::IndexType n = 0; n < parentCellCount; ++n)
    {
      loopBody(n);
    }
    SLIC_ASSERT(*crossingId == m_crossingCount);
  #endif

    axom::deallocate(crossingId);

    axom::Array<axom::IndexType, 1, MemorySpace> prefixSum(m_crossingCount,
                                                           m_crossingCount);
    const axom::ArrayView<axom::IndexType, 1, MemorySpace> prefixSumView =
      prefixSum.view();

    auto copyFirstSurfaceCellId = AXOM_LAMBDA(axom::IndexType n)
    {
      crossingsView[n].firstSurfaceCellId = prefixSumView[n];
    };
<<<<<<< HEAD
  #if defined(AXOM_USE_RAJA)
    RAJA::exclusive_scan<LoopPolicy>(
=======
#if defined(AXOM_USE_RAJA)
      // Intel oneAPI compiler segfaults with OpenMP RAJA scan
  #ifdef __INTEL_LLVM_COMPILER
    using ScanPolicy =
      typename axom::execution_space<axom::SEQ_EXEC>::loop_policy;
  #else
    using ScanPolicy = typename axom::execution_space<ExecSpace>::loop_policy;
  #endif
    RAJA::exclusive_scan<ScanPolicy>(
>>>>>>> dd02bf88
      RAJA::make_span(addCellsView.data(), m_crossingCount),
      RAJA::make_span(prefixSumView.data(), m_crossingCount),
      RAJA::operators::plus<axom::IndexType> {});
    RAJA::forall<LoopPolicy>(RAJA::RangeSegment(0, m_crossingCount),
                             copyFirstSurfaceCellId);
  #else
    if(m_crossingCount > 0)
    {
      prefixSumView[0] = 0;
      for(axom::IndexType i = 1; i < m_crossingCount; ++i)
      {
        prefixSumView[i] = prefixSumView[i - 1] + addCellsView[i - 1];
      }
      for(axom::IndexType i = 0; i < m_crossingCount; ++i)
      {
        copyFirstSurfaceCellId(i);
      }
    }
  #endif

    // Data from the last crossing tells us how many contour cells there are.
    if(m_crossings.empty())
    {
      m_contourCellCount = 0;
    }
    else
    {
      CrossingInfo back;
      axom::copy(&back,
                 m_crossings.data() + m_crossings.size() - 1,
                 sizeof(CrossingInfo));
      m_contourCellCount =
        back.firstSurfaceCellId + num_contour_cells(back.caseNum);
    }
  }

  /*!
    @brief Implementation used by MarchingCubesImpl::computeContour().
    containing just the objects needed for that part, to be made available
    on devices.
  */
  struct ComputeContour_Util
  {
    double contourVal;
    MIdx bStrides;
    axom::ArrayIndexer<axom::IndexType, DIM> indexer;
    axom::ArrayView<const double, DIM, MemorySpace> fcnView;
    axom::StackArray<axom::ArrayView<const double, DIM, MemorySpace>, DIM> coordsViews;
    ComputeContour_Util(
      double contourVal_,
      const MIdx& bStrides_,
      const axom::ArrayView<const double, DIM, MemorySpace>& fcnView_,
      const axom::StackArray<axom::ArrayView<const double, DIM, MemorySpace>, DIM>
        coordsViews_)
      : contourVal(contourVal_)
      , bStrides(bStrides_)
      , indexer(bStrides_)
      , fcnView(fcnView_)
      , coordsViews(coordsViews_)
    { }

    template <int TDIM = DIM>
    AXOM_HOST_DEVICE typename std::enable_if<TDIM == 2>::type
    get_corner_coords_and_values(IndexType cellNum,
                                 Point cornerCoords[],
                                 double cornerValues[]) const
    {
      const auto& x = coordsViews[0];
      const auto& y = coordsViews[1];

      const auto c = indexer.toMultiIndex(cellNum);
      const auto& i = c[0];
      const auto& j = c[1];

      // clang-format off
      cornerCoords[0] = { x(i  , j  ), y(i  , j  ) };
      cornerCoords[1] = { x(i+1, j  ), y(i+1, j  ) };
      cornerCoords[2] = { x(i+1, j+1), y(i+1, j+1) };
      cornerCoords[3] = { x(i  , j+1), y(i  , j+1) };

      cornerValues[0] = fcnView(i  , j  );
      cornerValues[1] = fcnView(i+1, j  );
      cornerValues[2] = fcnView(i+1, j+1);
      cornerValues[3] = fcnView(i  , j+1);
      // clang-format on
    }
    template <int TDIM = DIM>
    AXOM_HOST_DEVICE typename std::enable_if<TDIM == 3>::type
    get_corner_coords_and_values(IndexType cellNum,
                                 Point cornerCoords[],
                                 double cornerValues[]) const
    {
      const auto& x = coordsViews[0];
      const auto& y = coordsViews[1];
      const auto& z = coordsViews[2];

      const auto c = indexer.toMultiIndex(cellNum);
      const auto& i = c[0];
      const auto& j = c[1];
      const auto& k = c[2];

      // clang-format off
      cornerCoords[0] = { x(i+1, j  , k  ), y(i+1, j  , k  ), z(i+1, j  , k  ) };
      cornerCoords[1] = { x(i+1, j+1, k  ), y(i+1, j+1, k  ), z(i+1, j+1, k  ) };
      cornerCoords[2] = { x(i  , j+1, k  ), y(i  , j+1, k  ), z(i  , j+1, k  ) };
      cornerCoords[3] = { x(i  , j  , k  ), y(i  , j  , k  ), z(i  , j  , k  ) };
      cornerCoords[4] = { x(i+1, j  , k+1), y(i+1, j  , k+1), z(i+1, j  , k+1) };
      cornerCoords[5] = { x(i+1, j+1, k+1), y(i+1, j+1, k+1), z(i+1, j+1, k+1) };
      cornerCoords[6] = { x(i  , j+1, k+1), y(i  , j+1, k+1), z(i  , j+1, k+1) };
      cornerCoords[7] = { x(i  , j  , k+1), y(i  , j  , k+1), z(i  , j  , k+1) };

      cornerValues[0] = fcnView(i+1, j  , k  );
      cornerValues[1] = fcnView(i+1, j+1, k  );
      cornerValues[2] = fcnView(i  , j+1, k  );
      cornerValues[3] = fcnView(i  , j  , k  );
      cornerValues[4] = fcnView(i+1, j  , k+1);
      cornerValues[5] = fcnView(i+1, j+1, k+1);
      cornerValues[6] = fcnView(i  , j+1, k+1);
      cornerValues[7] = fcnView(i  , j  , k+1);
      // clang-format on
    }

    //!@brief Interpolate for the contour location crossing a parent edge.
    template <int TDIM = DIM>
    AXOM_HOST_DEVICE typename std::enable_if<TDIM == 2>::type linear_interp(
      int edgeIdx,
      const Point cornerCoords[4],
      const double nodeValues[4],
      Point& crossingPt) const
    {
      // STEP 0: get the edge node indices
      // 2 nodes define the edge.  n1 and n2 are the indices of
      // the nodes w.r.t. the square or cubic zone.  There is a
      // agreed-on ordering of these indices in the arrays xx, yy,
      // zz, nodeValues, crossingPt.
      int n1 = edgeIdx;
      int n2 = (edgeIdx == 3) ? 0 : edgeIdx + 1;

      // STEP 1: get the fields and coordinates from the two points
      const double f1 = nodeValues[n1];
      const double f2 = nodeValues[n2];

      const Point& p1 = cornerCoords[n1];
      const Point& p2 = cornerCoords[n2];

      // STEP 2: check whether the interpolated point is at one of the two corners.
      if(axom::utilities::isNearlyEqual(contourVal, f1) ||
         axom::utilities::isNearlyEqual(f1, f2))
      {
        crossingPt = p1;
        return;
      }

      if(axom::utilities::isNearlyEqual(contourVal, f2))
      {
        crossingPt = p2;
        return;
      }

      // STEP 3: point is in between the edge points, interpolate its position
      constexpr double ptiny = axom::primal::PRIMAL_TINY;
      const double df = f2 - f1 + ptiny;  //add ptiny to avoid division by zero
      const double w = (contourVal - f1) / df;
      for(int d = 0; d < DIM; ++d)
      {
        crossingPt[d] = p1[d] + w * (p2[d] - p1[d]);
      }
    }

    //!@brief Interpolate for the contour location crossing a parent edge.
    template <int TDIM = DIM>
    AXOM_HOST_DEVICE typename std::enable_if<TDIM == 3>::type linear_interp(
      int edgeIdx,
      const Point cornerCoords[8],
      const double nodeValues[8],
      Point& crossingPt) const
    {
      // STEP 0: get the edge node indices
      // 2 nodes define the edge.  n1 and n2 are the indices of
      // the nodes w.r.t. the square or cubic zone.  There is a
      // agreed-on ordering of these indices in the arrays
      // cornerCoords, nodeValues, hex_edge_table.
      const int hex_edge_table[] = {
        0, 1, 1, 2, 2, 3, 3, 0,  // base
        4, 5, 5, 6, 6, 7, 7, 4,  // top
        0, 4, 1, 5, 2, 6, 3, 7   // vertical
      };

      int n1 = hex_edge_table[edgeIdx * 2];
      int n2 = hex_edge_table[edgeIdx * 2 + 1];

      // STEP 1: get the fields and coordinates from the two points
      const double f1 = nodeValues[n1];
      const double f2 = nodeValues[n2];

      const Point& p1 = cornerCoords[n1];
      const Point& p2 = cornerCoords[n2];

      // STEP 2: check whether the interpolated point is at one of the two corners.
      if(axom::utilities::isNearlyEqual(contourVal, f1) ||
         axom::utilities::isNearlyEqual(f1, f2))
      {
        crossingPt = p1;
        return;
      }

      if(axom::utilities::isNearlyEqual(contourVal, f2))
      {
        crossingPt = p2;
        return;
      }

      // STEP 3: point is not at corner; interpolate its position
      constexpr double ptiny = axom::primal::PRIMAL_TINY;
      const double df = f2 - f1 + ptiny;  //add ptiny to avoid division by zero
      const double w = (contourVal - f1) / df;
      for(int d = 0; d < DIM; ++d)
      {
        crossingPt[d] = p1[d] + w * (p2[d] - p1[d]);
      }
    }
  };  // ComputeContour_Util

  void computeContour() override
  {
    auto crossingsView = m_crossings.view();

    /*
      Reserve contour mesh data space so we can add data without
      reallocation.
    */
    const axom::IndexType contourNodeCount = DIM * m_contourCellCount;
    m_contourNodeCoords.resize(contourNodeCount);
    m_contourCellCorners.resize(m_contourCellCount);
    m_contourCellParents.resize(m_contourCellCount);

    auto nodeCoordsView = m_contourNodeCoords.view();
    auto cellCornersView = m_contourCellCorners.view();
    auto cellParentsView = m_contourCellParents.view();

    ComputeContour_Util ccu(m_contourVal,
                            m_caseIds.strides(),
                            m_fcnView,
                            m_coordsViews);

    auto loopBody = AXOM_LAMBDA(axom::IndexType iCrossing)
    {
      const auto& crossingInfo = crossingsView[iCrossing];
      const IndexType crossingCellCount = num_contour_cells(crossingInfo.caseNum);
      SLIC_ASSERT(crossingCellCount > 0);

      // Parent cell data for interpolating new node coordinates.
      Point cornerCoords[CELL_CORNER_COUNT];
      double cornerValues[CELL_CORNER_COUNT];
      ccu.get_corner_coords_and_values(crossingInfo.parentCellNum,
                                       cornerCoords,
                                       cornerValues);

      /*
        Create the new cell and its DIM nodes.  New nodes are on
        parent cell edges where the edge intersects the isocontour.
        linear_interp for the exact coordinates.

        TODO: The varying crossingCellCount value may inhibit device
        performance.  Try grouping m_crossings items that have the
        same values for crossingCellCount.
      */
      for(int iCell = 0; iCell < crossingCellCount; ++iCell)
      {
        IndexType contourCellId = crossingInfo.firstSurfaceCellId + iCell;
        cellParentsView[contourCellId] = crossingInfo.parentCellNum;
        for(int d = 0; d < DIM; ++d)
        {
          IndexType contourNodeId = contourCellId * DIM + d;
          cellCornersView[contourCellId][d] = contourNodeId;

          const int edge = cases_table(crossingInfo.caseNum, iCell * DIM + d);
          ccu.linear_interp(edge,
                            cornerCoords,
                            cornerValues,
                            nodeCoordsView[contourNodeId]);
        }
      }
    };
    axom::for_all<ExecSpace>(0, m_crossingCount, loopBody);
  }

  // These 4 functions provide access to the look-up table
  // whether on host or device.  Is there a more elegant way
  // to put static 1D and 2D arrays on both host and device?  BTNG.

  template <int TDIM = DIM>
  AXOM_HOST_DEVICE inline typename std::enable_if<TDIM == 2, int>::type
  num_contour_cells(int iCase) const
  {
  #define _MC_LOOKUP_NUM_SEGMENTS
  #include "marching_cubes_lookup.hpp"
  #undef _MC_LOOKUP_NUM_SEGMENTS
    SLIC_ASSERT(iCase >= 0 && iCase < 16);
    return num_segments[iCase];
  }

  template <int TDIM = DIM>
  AXOM_HOST_DEVICE inline typename std::enable_if<TDIM == 2, int>::type
  cases_table(int iCase, int iEdge) const
  {
  #define _MC_LOOKUP_CASES2D
  #include "marching_cubes_lookup.hpp"
  #undef _MC_LOOKUP_CASES2D
    SLIC_ASSERT(iCase >= 0 && iCase < 16);
    return cases2D[iCase][iEdge];
  }

  template <int TDIM = DIM>
  AXOM_HOST_DEVICE inline typename std::enable_if<TDIM == 3, int>::type
  num_contour_cells(int iCase) const
  {
  #define _MC_LOOKUP_NUM_TRIANGLES
  #include "marching_cubes_lookup.hpp"
  #undef _MC_LOOKUP_NUM_TRIANGLES
    SLIC_ASSERT(iCase >= 0 && iCase < 256);
    return num_triangles[iCase];
  }

  template <int TDIM = DIM>
  AXOM_HOST_DEVICE inline typename std::enable_if<TDIM == 3, int>::type
  cases_table(int iCase, int iEdge) const
  {
  #define _MC_LOOKUP_CASES3D
  #include "marching_cubes_lookup.hpp"
  #undef _MC_LOOKUP_CASES3D
    SLIC_ASSERT(iCase >= 0 && iCase < 256);
    return cases3D[iCase][iEdge];
  }

  /*!
    @brief Output contour mesh to a mint::UnstructuredMesh object.
  */
  void populateContourMesh(
    axom::mint::UnstructuredMesh<axom::mint::SINGLE_SHAPE>& mesh,
    const std::string& cellIdField) const override
  {
    auto internalAllocatorID = axom::execution_space<ExecSpace>::allocatorID();
    auto hostAllocatorID = axom::execution_space<axom::SEQ_EXEC>::allocatorID();

    /*
      mint uses host memory.  If internal memory is on the host, use
      it.  Otherwise, make a temporary copy of it on the host.
    */
    if(internalAllocatorID == hostAllocatorID)
    {
      populateContourMesh(mesh,
                          cellIdField,
                          m_contourNodeCoords,
                          m_contourCellCorners,
                          m_contourCellParents);
    }
    else
    {
      axom::Array<Point, 1, MemorySpace::Dynamic> contourNodeCoords(
        m_contourNodeCoords,
        hostAllocatorID);
      axom::Array<MIdx, 1, MemorySpace::Dynamic> contourCellCorners(
        m_contourCellCorners,
        hostAllocatorID);
      axom::Array<IndexType, 1, MemorySpace::Dynamic> contourCellParents(
        m_contourCellParents,
        hostAllocatorID);

      populateContourMesh(mesh,
                          cellIdField,
                          contourNodeCoords,
                          contourCellCorners,
                          contourCellParents);
    }
  }

  //!@brief Output contour mesh to a mint::UnstructuredMesh object.
  void populateContourMesh(
    axom::mint::UnstructuredMesh<axom::mint::SINGLE_SHAPE>& mesh,
    const std::string& cellIdField,
    const axom::Array<Point, 1, MemorySpace::Dynamic> contourNodeCoords,
    const axom::Array<MIdx, 1, MemorySpace::Dynamic> contourCellCorners,
    const axom::Array<IndexType, 1, MemorySpace::Dynamic> contourCellParents) const
  {
    if(!cellIdField.empty() &&
       !mesh.hasField(cellIdField, axom::mint::CELL_CENTERED))
    {
      mesh.createField<axom::IndexType>(cellIdField,
                                        axom::mint::CELL_CENTERED,
                                        DIM);
    }

    const axom::IndexType addedCellCount = contourCellCorners.size();
    const axom::IndexType addedNodeCount = contourNodeCoords.size();
    if(addedCellCount != 0)
    {
      const axom::IndexType priorCellCount = mesh.getNumberOfCells();
      const axom::IndexType priorNodeCount = mesh.getNumberOfNodes();
      mesh.reserveNodes(priorNodeCount + addedNodeCount);
      mesh.reserveCells(priorCellCount + addedCellCount);

      mesh.appendNodes((double*)contourNodeCoords.data(),
                       contourNodeCoords.size());
      for(int n = 0; n < addedCellCount; ++n)
      {
        MIdx cornerIds = contourCellCorners[n];
        // Bump corner indices by priorNodeCount to avoid indices
        // used by other parents domains.
        add_to_StackArray(cornerIds, priorNodeCount);
        mesh.appendCell(cornerIds);
      }
      axom::IndexType numComponents = -1;
      axom::IndexType* cellIdPtr =
        mesh.getFieldPtr<axom::IndexType>(cellIdField,
                                          axom::mint::CELL_CENTERED,
                                          numComponents);
      SLIC_ASSERT(numComponents == DIM);
      axom::ArrayView<axom::StackArray<axom::IndexType, DIM>> cellIdView(
        (axom::StackArray<axom::IndexType, DIM>*)cellIdPtr,
        priorCellCount + addedCellCount);
      axom::ArrayIndexer<axom::IndexType, DIM> si(m_caseIds.shape(), 'c');
      for(axom::IndexType i = 0; i < addedCellCount; ++i)
      {
        cellIdView[priorCellCount + i] = si.toMultiIndex(contourCellParents[i]);
      }
    }
  }

  //!@brief Compute the case index into cases2D or cases3D.
  AXOM_HOST_DEVICE inline int compute_crossing_case(const double* f) const
  {
    int index = 0;
    for(int n = 0; n < CELL_CORNER_COUNT; ++n)
    {
      if(f[n] >= m_contourVal)
      {
        const int bit = (1 << n);
        index |= bit;
      }
    }
    return index;
  }

  //!@brief Clear data so you can rerun with a different contour value.
  void clear()
  {
    m_contourNodeCoords.clear();
    m_contourCellCorners.clear();
    m_contourCellParents.clear();
    m_crossingCount = 0;
    m_contourCellCount = 0;
  }

  /*!
    @brief Constructor.
  */
  MarchingCubesImpl()
    : m_crossings(0, 0)
    , m_contourNodeCoords(0, 0)
    , m_contourCellCorners(0, 0)
    , m_contourCellParents(0, 0)
  { }

  /*!
    @brief Info for a parent cell intersecting the contour surface.
  */
  struct CrossingInfo
  {
    CrossingInfo() { }
    CrossingInfo(axom::IndexType parentCellNum_, std::uint16_t caseNum_)
      : parentCellNum(parentCellNum_)
      , caseNum(caseNum_)
      , firstSurfaceCellId(std::numeric_limits<axom::IndexType>::max())
    { }
    axom::IndexType parentCellNum;  //!< @brief Flat index of parent cell in m_caseIds.
    std::uint16_t caseNum;          //!< @brief Index in cases2D or cases3D
    axom::IndexType firstSurfaceCellId;  //!< @brief First index for generated cells.
  };

private:
  MIdx m_bShape;  //!< @brief Blueprint cell data shape.

  // Views of parent domain data.
  // DIM coordinate components, each on a DIM-dimensional mesh.
  using CoordViews =
    axom::StackArray<axom::ArrayView<const double, DIM, MemorySpace>, DIM>;
  CoordViews m_coordsViews;
  axom::ArrayView<const double, DIM, MemorySpace> m_fcnView;
  axom::ArrayView<const int, DIM, MemorySpace> m_maskView;

  //!@brief Crossing case for each computational mesh cell.
  axom::Array<std::uint16_t, DIM, MemorySpace> m_caseIds;

  //!@brief Info on every parent cell that crosses the contour surface.
  axom::Array<CrossingInfo, 1, MemorySpace> m_crossings;

  //!@brief Number of parent cells crossing the contour surface.
  axom::IndexType m_crossingCount = 0;

  //!@brief Number of contour surface cells from crossings.
  axom::IndexType m_contourCellCount = 0;
  axom::IndexType getContourCellCount() const override
  {
    return m_contourCellCount;
  }

  //!@brief Number of corners (nodes) on each parent cell.
  static constexpr std::uint8_t CELL_CORNER_COUNT = (DIM == 3) ? 8 : 4;

  //!@name Internal representation of generated contour mesh.
  //@{
  //!@brief Coordinates of generated surface mesh nodes.
  axom::Array<Point, 1, MemorySpace> m_contourNodeCoords;

  //!@brief Corners (index into m_contourNodeCoords) of generated contour cells.
  axom::Array<MIdx, 1, MemorySpace> m_contourCellCorners;

  //!@brief Flat index of computational cell crossing the contour cell.
  axom::Array<IndexType, 1, MemorySpace> m_contourCellParents;
  //@}

  double m_contourVal = 0.0;
};
#endif  // AXOM_USE_CONDUIT

}  // end namespace marching_cubes
}  // end namespace detail
}  // end namespace quest
}  // end namespace axom<|MERGE_RESOLUTION|>--- conflicted
+++ resolved
@@ -334,10 +334,6 @@
     {
       crossingsView[n].firstSurfaceCellId = prefixSumView[n];
     };
-<<<<<<< HEAD
-  #if defined(AXOM_USE_RAJA)
-    RAJA::exclusive_scan<LoopPolicy>(
-=======
 #if defined(AXOM_USE_RAJA)
       // Intel oneAPI compiler segfaults with OpenMP RAJA scan
   #ifdef __INTEL_LLVM_COMPILER
@@ -347,7 +343,6 @@
     using ScanPolicy = typename axom::execution_space<ExecSpace>::loop_policy;
   #endif
     RAJA::exclusive_scan<ScanPolicy>(
->>>>>>> dd02bf88
       RAJA::make_span(addCellsView.data(), m_crossingCount),
       RAJA::make_span(prefixSumView.data(), m_crossingCount),
       RAJA::operators::plus<axom::IndexType> {});

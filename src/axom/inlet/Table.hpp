// Copyright (c) 2017-2021, Lawrence Livermore National Security, LLC and
// other Axom Project Developers. See the top-level COPYRIGHT file for details.
//
// SPDX-License-Identifier: (BSD-3-Clause)

/*!
 *******************************************************************************
 * \file Table.hpp
 *
 * \brief This file contains the class definition of Inlet's Table class.
 *******************************************************************************
 */

#ifndef INLET_TABLE_HPP
#define INLET_TABLE_HPP

#include <memory>
#include <string>
#include <functional>
#include <unordered_map>
#include <tuple>
#include <type_traits>

#include "fmt/fmt.hpp"

#include "axom/inlet/Field.hpp"
#include "axom/inlet/Function.hpp"
#include "axom/inlet/Reader.hpp"
#include "axom/inlet/inlet_utils.hpp"
#include "axom/inlet/VariantKey.hpp"
#include "axom/inlet/Verifiable.hpp"

#include "axom/sidre.hpp"

/*!
 *******************************************************************************
 * \brief Prototype for user-defined types wishing to define a by-value read
 * from inlet with axom::inlet::Table::get(const std::string&)
 * 
 * This is the only way of reading in a non-default-constructible type from
 * Inlet.
 * 
 * \see axom::inlet::Table::get(const std::string&)
 *******************************************************************************
 */
template <typename T>
struct FromInlet
{
  // "Poison" the base implementation so it cannot be used
  // and so it can be checked in a SFINAE context
  FromInlet() = delete;
};

namespace axom
{
namespace inlet
{
// Forward declaration for the traits

class Table;

namespace detail
{
/*!
 *******************************************************************************
 * \class is_inlet_primitive
 *
 * \brief A type trait for checking if a type is isomorphic to an Inlet primitive
 * \tparam T The type to check
 * \note An Inlet primitive is any of the following C++ types: int, double, bool,
 * std::string.
 * \see InletType
 *******************************************************************************
 */
template <typename T>
struct is_inlet_primitive
{
  using BaseType = typename std::decay<T>::type;
  static constexpr bool value = std::is_same<BaseType, bool>::value ||
    std::is_same<BaseType, int>::value || std::is_same<BaseType, double>::value ||
    std::is_same<BaseType, std::string>::value;
};

/*!
 *******************************************************************************
 * \class is_inlet_primitive
 *
 * \brief A type trait for checking if a type is isomorphic to an array of Inlet
 * primitives
 * \tparam T The type to check
 *******************************************************************************
 */
template <typename T>
struct is_inlet_primitive_array : std::false_type
{ };

// If it's an unordered map whose value type is a Inlet primitive,
// assume that it's an array
template <typename T>
struct is_inlet_primitive_array<std::unordered_map<int, T>>
{
  static constexpr bool value = is_inlet_primitive<T>::value;
};

template <typename T>
struct is_inlet_array : std::false_type
{ };

template <typename T>
struct is_inlet_array<std::unordered_map<int, T>> : std::true_type
{ };

// Determines whether a type is a std::function
template <typename T>
struct is_std_function : std::false_type
{ };

template <typename T>
struct is_std_function<std::function<T>> : std::true_type
{ };

// Extracts the signature of a std::function
template <typename FuncType>
struct std_function_signature;

template <typename FuncType>
struct std_function_signature<std::function<FuncType>>
{
  using type = FuncType;
};

template <typename T>
struct is_inlet_dict : std::false_type
{ };

template <typename T>
struct is_inlet_dict<std::unordered_map<std::string, T>> : std::true_type
{ };

template <typename T>
struct is_inlet_dict<std::unordered_map<VariantKey, T>> : std::true_type
{ };

template <typename T>
struct is_inlet_primitive_dict : std::false_type
{ };

template <typename T>
struct is_inlet_primitive_dict<std::unordered_map<std::string, T>>
{
  static constexpr bool value = is_inlet_primitive<T>::value;
};

template <typename T>
struct is_inlet_primitive_dict<std::unordered_map<VariantKey, T>>
{
  static constexpr bool value = is_inlet_primitive<T>::value;
};

template <typename T>
struct is_std_vector : std::false_type
{ };

template <typename T>
struct is_std_vector<std::vector<T>> : std::true_type
{ };

template <typename T>
struct is_primitive_std_vector : std::false_type
{ };

template <typename T>
struct is_primitive_std_vector<std::vector<T>>
{
  static constexpr bool value = is_inlet_primitive<T>::value;
};

/*!
 *******************************************************************************
 * \class has_FromInlet_specialization
 *
 * \brief A type trait for checking if a type has specialized FromInlet
 * with the required T operator()(axom::inlet::Table&)
 * \tparam T The type to check
 *******************************************************************************
 */
template <typename T, typename SFINAE = void>
struct has_FromInlet_specialization : std::false_type
{ };

template <typename T>
struct has_FromInlet_specialization<
  T,
  typename std::enable_if<std::is_same<T,
                                       decltype(std::declval<FromInlet<T>&>()(
                                         std::declval<const Table&>()))>::value>::type>
  : std::true_type
{ };

/*!
 *******************************************************************************
 * \brief An overloaded utility function for converting a type to a string
 * 
 * \note Needed as std::to_string doesn't implement an identity overload
 * 
 * \param [in] idx The index to convert to string
 *******************************************************************************
 */
inline std::string indexToString(const std::string& idx) { return idx; }
/// \overload
inline std::string indexToString(const int idx) { return std::to_string(idx); }
/// \overload
inline std::string indexToString(const VariantKey& idx)
{
  return idx.type() == InletType::String ? static_cast<std::string>(idx)
                                         : indexToString(static_cast<int>(idx));
}

/*!
 *******************************************************************************
 * \brief An templated utility function for converting an index to the desired type
 * 
 * \param [in] idx The index to convert
 * \tparam From The type of the idx parameter (converting from)
 * \tparam Result The type to convert to
 *******************************************************************************
 */
template <typename Result, typename From>
inline Result toIndex(const From& idx)
{
  // By default, try a static cast
  return static_cast<Result>(idx);
}
/// \overload
template <>
inline int toIndex(const std::string& idx)
{
  int idx_as_int;
  SLIC_ERROR_IF(!checkedConvertToInt(idx, idx_as_int),
                fmt::format("[Inlet] Expected an integer, got: {0}", idx));
  return idx_as_int;
}

/*!
 *******************************************************************************
 * \brief Determines whether a variant key is convertible to another type
 * 
 * \tparam Key The type to check the validity of the conversion to
 * 
 * \note That is, returns true if the key holds an integer and Key is int, etc
 *******************************************************************************
 */
template <typename Key>
bool matchesKeyType(const VariantKey& key)
{
  // A VariantKey matches everything
  if(std::is_same<Key, VariantKey>::value)
  {
    return true;
  }
  else if(std::is_same<Key, int>::value && key.type() == InletType::Integer)
  {
    return true;
  }
  else if(std::is_same<Key, std::string>::value && key.type() == InletType::String)
  {
    return true;
  }
  return false;
}

}  // namespace detail

class Proxy;
/*!
 *******************************************************************************
 * \class Table
 *
 * \brief Provides functions to help define how individual Table and Field
 *        variables in an input file are expected to behave.  It also holds the
 *        Sidre Group to the individual Table.
 *
 * \see Inlet Field
 *******************************************************************************
 */
class Table : public Verifiable<Table>
{
public:
  /*!
   *****************************************************************************
   * \brief Constructor for the Table class.
   *
   * This class provides functions to define the behavior of the Table
   * data already read and stored in the given Sidre Group. This creates
   * the necessary Sidre Group's and views to store the given name and description.
   *
   * \param [in] name Name of the Table expected in the input file
   * \param [in] description Description of the Table
   * \param [in] reader Reference to the input file Reader class.
   * \param [in] sidreRootGroup Pointer to the already created Sidre Group.
   * \param [in] docEnabled Boolean indicating whether or not documentation
   * generation is enabled for input feck this Table instance belongs to.
   *****************************************************************************
   */
  Table(const std::string& name,
        const std::string& description,
        Reader& reader,
        axom::sidre::Group* sidreRootGroup,
        bool docEnabled = true)
    : m_name(name)
    , m_reader(reader)
    , m_sidreRootGroup(sidreRootGroup)
    , m_docEnabled(docEnabled)
  {
    SLIC_ASSERT_MSG(m_sidreRootGroup != nullptr,
                    "Inlet's Sidre Datastore class not set");

    if(m_name == "")
    {
      m_sidreGroup = m_sidreRootGroup;
    }
    else
    {
      if(!m_sidreRootGroup->hasGroup(name))
      {
        m_sidreGroup = m_sidreRootGroup->createGroup(name);
        m_sidreGroup->createViewString("InletType", "Table");
      }
      else
      {
        m_sidreGroup = m_sidreRootGroup->getGroup(name);
      }
    }

    if(description != "")
    {
      if(m_sidreGroup->hasView("description"))
      {
        //TODO: warn user?
        m_sidreGroup->destroyViewAndData("description");
      }
      m_sidreGroup->createViewString("description", description);
    }
  }

  // Tables must be move-only - delete the implicit shallow copy constructor
  Table(const Table&) = delete;
  Table(Table&&) = default;

  virtual ~Table() = default;

  /*!
   *****************************************************************************
   * \brief Returns pointer to the Sidre Group class for this Table.
   *
   * Provides access to the Sidre Group class that holds all the stored
   * information for this Table class.
   *
   * \return Pointer to the Sidre Group for this Table
   *****************************************************************************
   */
<<<<<<< HEAD
  axom::sidre::Group* sidreGroup() { return m_sidreGroup; };
  /// \overload
=======
>>>>>>> d4402fcf
  const axom::sidre::Group* sidreGroup() const { return m_sidreGroup; };

  //
  // Functions that define the input file schema
  //

  /*!
   *****************************************************************************
   * \brief Add a structure to the input file schema.
   *
   * Adds a structure/record to the input file schema. Structures can contain
   * fields and/or substructures.  By default, it is not required unless marked with
   * Table::isRequired(). This creates the Sidre Group class with the given name and
   * stores the given description.
   *
   * \param [in] name Name of the struct expected in the input file
   * \param [in] description Description of the struct
   *
   * \return Reference to the created struct, as a Table
   *****************************************************************************
   */
  Table& addStruct(const std::string& name, const std::string& description = "");

  /*!
   *****************************************************************************
   * \brief Add an array of Boolean Fields to the input file schema.
   *
   * \param [in] name Name of the array
   * \param [in] description Description of the Field
   *
   * \return Reference to the created array
   *****************************************************************************
   */
  Verifiable<Table>& addBoolArray(const std::string& name,
                                  const std::string& description = "");

  /*!
   *****************************************************************************
   * \brief Add an array of Integer Fields to the input file schema.
   *
   * \param [in] name Name of the array
   * \param [in] description Description of the Field
   *
   * \return Reference to the created array
   *****************************************************************************
   */
  Verifiable<Table>& addIntArray(const std::string& name,
                                 const std::string& description = "");

  /*!
   *****************************************************************************
   * \brief Add an array of Double Fields to the input file schema.
   *
   * \param [in] name Name of the array
   * \param [in] description Description of the Field
   *
   * \return Reference to the created array
   *****************************************************************************
   */
  Verifiable<Table>& addDoubleArray(const std::string& name,
                                    const std::string& description = "");

  /*!
   *****************************************************************************
   * \brief Add an array of String Fields to the input file schema.
   *
   * \param [in] name Name of the array
   * \param [in] description Description of the Field
   *
   * \return Reference to the created array
   *****************************************************************************
   */
  Verifiable<Table>& addStringArray(const std::string& name,
                                    const std::string& description = "");

  /*!
   *****************************************************************************
   * \brief Add an array of Fields to the input file schema.
   *
   * \param [in] name Name of the array
   * \param [in] description Description of the Field
   *
   * \return Reference to the created array
   *****************************************************************************
   */
  Table& addStructArray(const std::string& name,
                        const std::string& description = "");
  /*!
   *****************************************************************************
   * \brief Add a dictionary of Boolean Fields to the input file schema.
   *
   * \param [in] name Name of the dict
   * \param [in] description Description of the Field
   *
   * \return Reference to the created dictionary
   *****************************************************************************
   */
  Verifiable<Table>& addBoolDictionary(const std::string& name,
                                       const std::string& description = "");

  /*!
   *****************************************************************************
   * \brief Add a dictionary of Integer Fields to the input file schema.
   *
   * \param [in] name Name of the dict
   * \param [in] description Description of the dictionary
   *
   * \return Reference to the created dictionary
   *****************************************************************************
   */
  Verifiable<Table>& addIntDictionary(const std::string& name,
                                      const std::string& description = "");
  /*!
   *****************************************************************************
   * \brief Add a dictionary of Double Fields to the input file schema.
   *
   * \param [in] name Name of the dict
   * \param [in] description Description of the dictionary
   *
   * \return Reference to the created dictionary
   *****************************************************************************
   */
  Verifiable<Table>& addDoubleDictionary(const std::string& name,
                                         const std::string& description = "");

  /*!
   *****************************************************************************
   * \brief Add a dictionary of String Fields to the input file schema.
   *
   * \param [in] name Name of the dict
   * \param [in] description Description of the dictionary
   *
   * \return Reference to the created dictionary
   *****************************************************************************
   */
  Verifiable<Table>& addStringDictionary(const std::string& name,
                                         const std::string& description = "");

  /*!
   *****************************************************************************
   * \brief Add a dictionary of user-defined types to the input file schema.
   *
   * \param [in] name Name of the dict
   * \param [in] description Description of the dictionary
   *
   * \return Reference to the created dictionary
   *****************************************************************************
   */
  Table& addStructDictionary(const std::string& name,
                             const std::string& description = "");
  /*!
   *****************************************************************************
   * \brief Add a Boolean Field to the input file schema.
   *
   * Adds a Boolean Field to the input file schema. It may or may not be required
   * to be present in the input file. This creates the Sidre Group class with the
   * given name and stores the given description. If present in the input file the
   * value is read and stored in the datastore. 
   *
   * \param [in] name Name of the Field expected in the input file
   * \param [in] description Description of the Field
   *
   * \return Reference to the created Field
   *****************************************************************************
   */
  VerifiableScalar& addBool(const std::string& name,
                            const std::string& description = "")
  {
    return addPrimitive<bool>(name, description);
  }

  /*!
   *****************************************************************************
   * \brief Add a Double Field to the input file schema.
   *
   * Adds a Double Field to the input file schema. It may or may not be required
   * to be present in the input file. This creates the Sidre Group class with the
   * given name and stores the given description. If present in the input file the
   * value is read and stored in the datastore. 
   *
   * \param [in] name Name of the Field expected in the input file
   * \param [in] description Description of the Field
   *
   * \return Reference to the created Field
   *****************************************************************************
   */
  VerifiableScalar& addDouble(const std::string& name,
                              const std::string& description = "")
  {
    return addPrimitive<double>(name, description);
  }

  /*!
   *****************************************************************************
   * \brief Add a Integer Field to the input file schema.
   *
   * Adds a Integer Field to the input file schema. It may or may not be required
   * to be present in the input file. This creates the Sidre Group class with the
   * given name and stores the given description. If present in the input file the
   * value is read and stored in the datastore. 
   *
   * \param [in] name Name of the Field expected in the input file
   * \param [in] description Description of the Field
   *
   * \return Reference to the created Field
   *****************************************************************************
   */
  VerifiableScalar& addInt(const std::string& name,
                           const std::string& description = "")
  {
    return addPrimitive<int>(name, description);
  }
  /*!
   *****************************************************************************
   * \brief Add a String Field to the input file schema.
   *
   * Adds a String Field to the input file schema. It may or may not be required
   * to be present in the input file. This creates the Sidre Group class with the
   * given name and stores the given description. If present in the input file the
   * value is read and stored in the datastore. 
   *
   * \param [in] name Name of the Table expected in the input file
   * \param [in] description Description of the Table
   *
   * \return Reference to the created Field
   *****************************************************************************
   */
  VerifiableScalar& addString(const std::string& name,
                              const std::string& description = "")
  {
    return addPrimitive<std::string>(name, description);
  }

  /*!
   *****************************************************************************
   * \brief Get a function from the input deck
   *
   * \param [in] name         Name of the function
   * \param [in] ret_type     The return type of the function
   * \param [in] arg_types    The argument types of the function
   * \param [in] description  Description of the function
   * \param [in] pathOverride The path within the input file to read from, if
   * different than the structure of the Sidre datastore
   *
   * \return Reference to the created Function
   *****************************************************************************
   */
  Verifiable<Function>& addFunction(const std::string& name,
                                    const FunctionTag ret_type,
                                    const std::vector<FunctionTag>& arg_types,
                                    const std::string& description = "",
                                    const std::string& pathOverride = "");

  /*!
   *******************************************************************************
   * \brief Returns a stored value of primitive type.
   * 
   * Retrieves a value of primitive type.
   * 
   * \param [in] name Name of the Field value to be gotten
   * \return The retrieved value
   * 
   * \tparam T The primitive type
   *******************************************************************************
   */
  template <typename T>
  typename std::enable_if<detail::is_inlet_primitive<T>::value, T>::type get(
    const std::string& name) const
  {
    if(!hasField(name))
    {
      const std::string msg = fmt::format(
        "[Inlet] Field with specified path"
        "does not exist: {0}",
        name);
      SLIC_ERROR(msg);
    }
    return getField(name).get<T>();
  }

  /*!
   *******************************************************************************
   * \brief Returns a stored value of user-defined type.
   * 
   * Retrieves a value of user-defined type.
   * 
   * \param [in] name The name of the subtable representing the root of the object
   * If nothing is passed, the calling table is interpreted as the roof of the object
   * \return The retrieved value
   * \pre Requires a specialization of FromInlet for T
   * 
   * \tparam T The user-defined type
   *******************************************************************************
   */
  template <typename T>
  typename std::enable_if<
    !detail::is_inlet_primitive<T>::value && !detail::is_inlet_array<T>::value &&
      !detail::is_inlet_dict<T>::value && !detail::is_std_vector<T>::value,
    T>::type
  get(const std::string& name = "") const
  {
    static_assert(detail::has_FromInlet_specialization<T>::value,
                  "To read a user-defined type, specialize FromInlet<T>");
    FromInlet<T> from_inlet;
    if(name.empty())
    {
      return from_inlet(*this);
    }
    else
    {
      if(!hasTable(name))
      {
        std::string msg =
          fmt::format("[Inlet] Table with name '{0}' does not exist", name);
        SLIC_ERROR(msg);
      }
      return from_inlet(getTable(name));
    }
  }

  /*!
   *******************************************************************************
   * \brief Returns a stored container.
   * 
   * Retrieves a container of user-defined type.
   * 
   * \return The retrieved container
   * 
   * \tparam T The container type, i.e., T = std::unordered_map<K, V>
   *******************************************************************************
   */
  template <typename T>
  typename std::enable_if<detail::is_inlet_array<T>::value ||
                            detail::is_inlet_dict<T>::value,
                          T>::type
  get() const
  {
    using Key = typename T::key_type;
    using Val = typename T::mapped_type;
    // This needs to work transparently for both references to the underlying
    // internal table and references using the same path as the data file
    if(isContainerGroup(m_name))
    {
      return getContainer<Key, Val>();
    }
    // If the container group is a child table, retrieve it and copy its contents
    // into the result
    else
    {
      return getTable(detail::CONTAINER_GROUP_NAME).getContainer<Key, Val>();
    }
  }

  /*!
   *******************************************************************************
   * \brief Returns a stored container as a contiguous array.
   * 
   * Retrieves a container of user-defined type.
   * 
   * \return The values in the retrieved container
   * 
   * \tparam T The container type, i.e., T = std::vector<V>
   * 
   * \note Elements in the returned array will be in ascending order by index,
   * regardless of index contiguity or base index
   *******************************************************************************
   */
  template <typename T>
  typename std::enable_if<detail::is_std_vector<T>::value, T>::type get() const
  {
    // Only allow retrieval of std::vectors from integer-keyed containers
    using Key = int;
    using Val = typename T::value_type;
    auto map = get<std::unordered_map<Key, Val>>();

    // Retrieve and sort the indices to provide consistent behavior regardless
    // of index contiguity or base index
    std::vector<Key> indices;
    indices.reserve(map.size());

    for(const auto& entry : map)
    {
      indices.push_back(entry.first);
    }
    std::sort(indices.begin(), indices.end());

    std::vector<Val> result;
    result.reserve(map.size());

    for(const Key index : indices)
    {
      // Safe to move from the map as it won't get used afterwards
      result.push_back(std::move(map[index]));
    }

    return result;
  }

  /*!
   *******************************************************************************
   * \brief Obtains a proxy view into the table for either a Field/Table subobject
   * 
   * Returns a reference via a lightweight proxy object to the element in the 
   * datastore at the index specified by the name.  This can be a field 
   * or a table.
   * 
   * \param [in] name The name of the subobject
   * \return The retrieved array
   *******************************************************************************
   */
  Proxy operator[](const std::string& name) const;

  /*!
   *****************************************************************************
   * \brief Set the required status of this Table.
   *
   * Set whether this Table is required, or not, to be in the input file.
   * The default behavior is to not be required.
   *
   * \param [in] isRequired Boolean value of whether Table is required
   *
   * \return Reference to this instance of Table
   *****************************************************************************
   */
  Table& required(bool isRequired = true);

  /*!
   *****************************************************************************
   * \brief Return the required status of this Table.
   *
   * Return that this Table is required, or not, to be in the input file.
   * The default behavior is to not be required.
   *
   * \return Boolean value of whether this Table is required
   *****************************************************************************
   */
  bool isRequired() const;

  /*!
   *****************************************************************************
   * \brief Registers the function object that will verify this Table's contents
   * during the verification stage.
   * 
   * \param [in] The function object that will be called by Table::verify().
   *****************************************************************************
  */
  Table& registerVerifier(std::function<bool(const Table&)> lambda);

  /*!
   *****************************************************************************
   * \brief This will be called by Inlet::verify to verify the contents of this
   *  Table and all child Tables/Fields of this Table.
   *****************************************************************************
  */
  bool verify() const;

  /*!
   *****************************************************************************
   * \brief Return whether a Table or Field with the given name is present in 
   * this Table's subtree.
   *
   * \return Boolean value indicating whether this Table's subtree contains a
   * Field or Table with the given name.
   *****************************************************************************
   */
  bool contains(const std::string& name) const;

  /*!
   *****************************************************************************
   * \brief Returns whether this table or any of its subtables contain a non-
   * empty field
   *****************************************************************************
   */
  explicit operator bool() const;

  /*!
   *****************************************************************************
   * \return An unordered map from Field names to the child Field pointers for 
   * this Table.
   *****************************************************************************
   */
  const std::unordered_map<std::string, std::unique_ptr<Field>>& getChildFields() const;

  /*!
   *****************************************************************************
   * \return An unordered map from Table names to the child Table pointers for 
   * this Table.
   *****************************************************************************
   */
  const std::unordered_map<std::string, std::unique_ptr<Table>>& getChildTables() const;

  /*!
   *****************************************************************************
   * \return The full name of this Table.
   *****************************************************************************
   */
  std::string name() const;

  /*!
   *****************************************************************************
   * \brief Add a Field to the input file schema.
   *
   * Adds a primitive Field to the input file schema. It may or may not be required
   * to be present in the input file. This creates the Sidre Group class with the
   * given name and stores the given description. If present in the input file the
   * value is read and stored in the datastore. 
   *
   * \param [in] name Name of the Table expected in the input file
   * \param [in] description Description of the Table
   * \param [in] forArray Whether the primitive is in an array, in which
   * case the provided value should be inserted instead of the one read from
   * the input file
   * \param [in] val A provided value, will be overwritten if found at specified
   * path in input file
   * \param [in] pathOverride The path within the input file to read from, if
   * different than the structure of the Sidre datastore
   *
   * \return Reference to the created Field
   *****************************************************************************
   */

  template <typename T,
            typename SFINAE =
              typename std::enable_if<detail::is_inlet_primitive<T>::value>::type>
  VerifiableScalar& addPrimitive(const std::string& name,
                                 const std::string& description = "",
                                 bool forArray = false,
                                 T val = T {},
                                 const std::string& pathOverride = "");

private:
  /*!
   *****************************************************************************
   * \brief Add a Table to the input file schema.
   *
   * Adds a Table to the input file schema. Tables hold a varying amount Fields
   * defined by the user.  By default, it is not required unless marked with
   * Table::isRequired(). This creates the Sidre Group class with the given name and
   * stores the given description.
   *
   * \param [in] name Name of the Table expected in the input file
   * \param [in] description Description of the Table
   *
   * \return Reference to the created Table
   *****************************************************************************
   */
  Table& addTable(const std::string& name, const std::string& description = "");

  /*!
   *****************************************************************************
   * \brief Add an array of primitive Fields to the input file schema.
   *
   * \param [in] name Name of the array
   * \param [in] description Description of the Field
   * \param [in] isDict Whether to use string-valued keys for the container
   * \param [in] pathOverride The path within the input file to read from, if
   * different than the structure of the Sidre datastore
   *
   * \return Reference to the created Field
   *****************************************************************************
   */
  template <typename T,
            typename SFINAE =
              typename std::enable_if<detail::is_inlet_primitive<T>::value>::type>
  Verifiable<Table>& addPrimitiveArray(const std::string& name,
                                       const std::string& description = "",
                                       const bool isDict = false,
                                       const std::string& pathOverride = "");

  /*!
   *****************************************************************************
   * \brief Return whether a Table with the given name is present in this Table's subtree.
   *
   * \return Boolean value indicating whether the calling Table's subtree
   * contains a Table with the given name.
   *****************************************************************************
   */
  bool hasTable(const std::string& tableName) const;

  /*!
   *****************************************************************************
   * \brief Return whether a Field with the given name is present in this Table's
   *  subtree.
   *
   * \return Boolean value indicating whether the calling Table's subtree
   * contains a Field with the given name.
   *****************************************************************************
   */
  bool hasField(const std::string& fieldName) const;

  /*!
   *****************************************************************************
   * \brief Return whether a Function with the given name is present in this Table's
   *  subtree.
   *
   * \return Boolean value indicating whether the calling Table's subtree
   * contains a Function with the given name.
   *****************************************************************************
   */
  bool hasFunction(const std::string& fieldName) const;

  /*!
   *****************************************************************************
   * \brief Retrieves the matching Table.
   * 
   * \param [in] The string indicating the target name of the Table to be searched for.
   * 
   * \return The Table matching the target name.
   *****************************************************************************
   */
  Table& getTable(const std::string& tableName) const;

  /*!
   *****************************************************************************
   * \brief Retrieves the matching Field.
   * 
   * \param [in] The string indicating the target name of the Field to be searched for.
   * 
   * \return The Field matching the target name.
   *****************************************************************************
   */
  Field& getField(const std::string& fieldName) const;

  /*!
   *****************************************************************************
   * \brief Retrieves the matching Function.
   * 
   * \param [in] The string indicating the target name of the Function to be searched for.
   * 
   * \return The Function matching the target name.
   *****************************************************************************
   */
  Function& getFunction(const std::string& funcName) const;

  /*!
   *****************************************************************************
   * \brief Helper method template for adding primitives
   * 
   * Adds the value at the templated type to the sidre group
   * 
   * \param [inout] sidreGroup The group to add the primitive view to
   * \param [in] lookupPath The path within the input file to read from
   * \param [in] forArray Whether the primitive is in an array, in which
   * case the provided value should be inserted instead of the one read from
   * the input file
   * \param [in] val A provided value, will be overwritten if found at specified
   * path in input file
   *
   * \return Type ID for the inserted view
   *****************************************************************************
   */
  template <typename T,
            typename SFINAE =
              typename std::enable_if<detail::is_inlet_primitive<T>::value>::type>
  axom::sidre::DataTypeId addPrimitiveHelper(axom::sidre::Group* sidreGroup,
                                             const std::string& lookupPath,
                                             bool forArray,
                                             T val);

  /*!
   *****************************************************************************
   * \brief Helper method template for adding primitives
   * 
   * Reads an array at the provided path into the provided table
   * 
   * \param [inout] table The inlet::Table to add the array to 
   * \param [in] lookupPath The path within the input file to read from
   * \param [in] isDict Whether to use string keys
   * 
   *****************************************************************************
   */
  template <typename T,
            typename SFINAE =
              typename std::enable_if<detail::is_inlet_primitive<T>::value>::type>
  void addPrimitiveArrayHelper(Table& table,
                               const std::string& lookupPath,
                               bool isDict = false);

  /*!
   *****************************************************************************
   * \brief Creates the basic Sidre Group for this Table and stores the given
   *        information
   *
   * \return Pointer to the created Sidre Group for this Table
   *****************************************************************************
   */
  axom::sidre::Group* createSidreGroup(const std::string& name,
                                       const std::string& description);

  /*!
   *****************************************************************************
   * \brief Adds the Field.
   * 
   * \param [in] The Sidre Group corresponding to the Field that will be added.
   * \param [in] The type ID
   * \param [in] The complete Table sequence for the Table this Field will be added to.
   * \param [in] The Table sequence for the Table this Field will be added to, 
   * relative to this Table.
   * 
   * \return The child Field matching the target name.
   *****************************************************************************
   */
  Field& addField(axom::sidre::Group* sidreGroup,
                  axom::sidre::DataTypeId type,
                  const std::string& fullName,
                  const std::string& name);

  /*!
   *****************************************************************************
   * \brief Adds the Function.
   * 
   * \param [in] The Sidre Group corresponding to the Function that will be added.
   * \param [in] func The actual callable to store
   * \param [in] The complete Table sequence for the Table this Function will be added to.
   * \param [in] The Table sequence for the Table this Function will be added to, 
   * relative to this Table.
   * 
   * \return The child Function matching the target name.
   *****************************************************************************
   */
  Function& addFunctionInternal(axom::sidre::Group* sidreGroup,
                                FunctionVariant&& func,
                                const std::string& fullName,
                                const std::string& name);

  axom::sidre::View* baseGet(const std::string& name) const;

  /*!
   *****************************************************************************
   * \brief This is an internal helper that returns the pointer-to-member for
   * the unordered_map of children of requested type.
   * 
   * \tparam T The type of the child to search for (Field/Table/Function)
   *****************************************************************************
   */
  template <typename T>
  static std::unordered_map<std::string, std::unique_ptr<T>> Table::*getChildren();

  /*!
   *****************************************************************************
   * \brief This is an internal helper. It return whether this Table has a child 
   * with the given name and type.
   * 
   * \tparam T The type of the child to search for (Field/Table/Function)
   * \return Boolean value of whether this Table has the child.
   *****************************************************************************
   */
  template <typename T>
  bool hasChild(const std::string& childName) const;

  /*!
   *****************************************************************************
   * \brief This retrieves the child of requested name and type.
   * 
   * \param [in] The string indicating the target name of the child to be searched for.
   * 
   * \tparam T The type of the child to search for (Field/Table/Function)
   * \return The child matching the target name. If no such child is found,
   * a nullptr is returned.
   *****************************************************************************
   */
  template <typename T>
  T* getChildInternal(const std::string& childName) const;

  /*!
   *****************************************************************************
   * \brief This is an internal utility intended to be used with arrays/dicts of 
   * user-defined types that returns the indices as strings - integer indices
   * will be converted to strings
   * 
   * \param [in] trimAbsolute Whether to only return the "basename" if the path
   * is absolute, e.g., an absolute path foo/0/bar will be trimmed to "bar"
   *****************************************************************************
   */
  std::vector<VariantKey> containerIndices(bool trimAbsolute = true) const;

  /*!
   *****************************************************************************
   * \brief This is an internal utility intended to be used with arrays of 
   * user-defined types that returns the a list of pairs, each of which contain
   * an index (a number) and a fully qualified path within the input file to
   * the array element at the corresponding index.
   * 
   * \param [in] name The name of the array object in the input file
   *****************************************************************************
   */
  std::vector<std::pair<std::string, std::string>> containerIndicesWithPaths(
    const std::string& name) const;

  /*!
   *****************************************************************************
   * \brief Get a container represented as an unordered map from the input file
   *****************************************************************************
   */
  template <typename Key, typename Val>
  std::unordered_map<Key, Val> getContainer() const
  {
    std::unordered_map<Key, Val> map;
    for(const auto& indexLabel : containerIndices())
    {
      if(detail::matchesKeyType<Key>(indexLabel))
      {
        map[detail::toIndex<Key>(indexLabel)] =
          get<Val>(detail::indexToString(indexLabel));
      }
    }
    return map;
  }

  /*!
   *******************************************************************************
   * \brief Adds a group containing the indices of a container to the calling 
   * table and a subtable for each index
   * 
   * \param [in] indices The indices to add
   * \param [in] description The optional description of the subtables
   * \tparam Key The type of the indices to add
   *******************************************************************************
   */
  template <typename Key>
  void addIndicesGroup(const std::vector<Key>& indices,
                       const std::string& description = "");

  /*!
   *****************************************************************************
   * \brief Add an container of user-defined type to the input file schema.
   *
   * \param [in] name Name of the container
   * \param [in] description Description of the container
   *
   * \return Reference to the created container
   *****************************************************************************
   */
  template <typename Key>
  Table& addStructContainer(const std::string& name,
                            const std::string& description = "");

  /*!
   *****************************************************************************
   * \brief Returns true if the calling object is part of a struct container,
   * i.e., an array or dictionary of user-defined type
   *****************************************************************************
   */
  bool isStructContainer() const
  {
    return m_sidreGroup->hasView(detail::STRUCT_CONTAINER_FLAG);
  }

  /*!
   *****************************************************************************
   * \brief Calls a function on the subtables corresponding to the elements
   * of the container held by this table
   * 
   * \param [in] func The function to apply to individual container elements
   * 
   * \pre The calling table must be a struct container, i.e., isStructContainer()
   * returns true
   * 
   * \pre The function must accept a single argument of type Table&
   * 
   *****************************************************************************
   */
  template <typename Func>
  void forEachContainerElement(Func&& func) const;

  std::string m_name;
  Reader& m_reader;
  // Inlet's Root Sidre Group
  axom::sidre::Group* m_sidreRootGroup;
  // This Table's Sidre Group
  axom::sidre::Group* m_sidreGroup;
  bool m_docEnabled;
  std::unordered_map<std::string, std::unique_ptr<Table>> m_tableChildren;
  std::unordered_map<std::string, std::unique_ptr<Field>> m_fieldChildren;
  std::unordered_map<std::string, std::unique_ptr<Function>> m_functionChildren;
  std::function<bool(const Table&)> m_verifier;

  // Used for ownership only - need to take ownership of these so children
  // and their aggregates have identical lifetime
  std::vector<AggregateVerifiable<Table>> m_aggregate_tables;
  std::vector<AggregateField> m_aggregate_fields;
  std::vector<AggregateVerifiable<Function>> m_aggregate_funcs;

  // Used when the calling Table is a struct container within a struct container
  // Need to delegate schema-defining calls (add*) to the elements of the nested
  // container
  std::vector<std::reference_wrapper<Table>> m_nested_aggregates;
};

}  // namespace inlet
}  // namespace axom

#endif<|MERGE_RESOLUTION|>--- conflicted
+++ resolved
@@ -359,11 +359,8 @@
    * \return Pointer to the Sidre Group for this Table
    *****************************************************************************
    */
-<<<<<<< HEAD
   axom::sidre::Group* sidreGroup() { return m_sidreGroup; };
   /// \overload
-=======
->>>>>>> d4402fcf
   const axom::sidre::Group* sidreGroup() const { return m_sidreGroup; };
 
   //

# Copyright (c) 2017-2021, Lawrence Livermore National Security, LLC and
# other Axom Project Developers. See the top-level LICENSE file for details.
#
# SPDX-License-Identifier: (BSD-3-Clause)
#------------------------------------------------------------------------------
# Sidre and Spio examples
#------------------------------------------------------------------------------

#------------------------------------------------------------------------------
# List of single source file examples
#------------------------------------------------------------------------------
set(example_sources
    sidre_stressgroups.cpp
    sidre_shocktube.cpp
)

if(ENABLE_MPI)
    set (example_parallel_sources
         sidre_array.cpp
         sidre_createdatastore.cpp
         sidre_external_array.cpp
         sidre_generateindex.cpp)
else()
    list(APPEND example_sources sidre_createdatastore.cpp)
endif()

set(F_example_sources
    sidre_shocktube_F.f
)

if(APPLE)
    set(EXTRA_LIBS "")
elseif(UNIX)
    set(EXTRA_LIBS rt)
endif()

#------------------------------------------------------------------------------
# Add targets and tests for serial examples
#------------------------------------------------------------------------------
foreach(example_source ${example_sources})
    get_filename_component(exe_name ${example_source} NAME_WE)
    blt_add_executable(
        NAME ${exe_name}_ex
        SOURCES ${example_source}
        OUTPUT_DIR ${EXAMPLE_OUTPUT_DIRECTORY}
        DEPENDS_ON  axom ${EXTRA_LIBS}
        FOLDER axom/sidre/examples )

    if(AXOM_ENABLE_TESTS)
        axom_add_test(
            NAME ${exe_name}
            COMMAND ${exe_name}_ex )
    endif()
endforeach()

#------------------------------------------------------------------------------
# Add targets and tests for parallel examples
#------------------------------------------------------------------------------
if(ENABLE_MPI)
    foreach(example_source ${example_parallel_sources})
        get_filename_component(exe_name ${example_source} NAME_WE)
        blt_add_executable(
            NAME ${exe_name}_ex
            SOURCES ${example_source}
            OUTPUT_DIR ${EXAMPLE_OUTPUT_DIRECTORY}
<<<<<<< HEAD
            DEPENDS_ON  sidre ${EXTRA_LIBS} mpi
=======
            DEPENDS_ON  axom ${EXTRA_LIBS}
>>>>>>> 6986f292
            FOLDER axom/sidre/examples)

        if(AXOM_ENABLE_TESTS)
            axom_add_test( NAME ${exe_name}
                           COMMAND ${exe_name}_ex
                           NUM_MPI_TASKS 1
                           )
        endif()
    endforeach()

    blt_add_test( NAME sidre_createdatastore_parallel
                  COMMAND sidre_createdatastore_ex
                  NUM_MPI_TASKS 4
                  )

    blt_add_test( NAME sidre_generateindex_parallel
                  COMMAND sidre_generateindex_ex
                  NUM_MPI_TASKS 4
                  )

endif()

#------------------------------------------------------------------------------
# Add MFEM Sidre DataCollection tests
#------------------------------------------------------------------------------
if(MFEM_FOUND AND AXOM_ENABLE_MFEM_SIDRE_DATACOLLECTION)
    set(_mfem_dc_tests
        sidre_mfem_datacollection_materials.cpp
        sidre_mfem_datacollection_restart.cpp
        sidre_mfem_datacollection_vis.cpp)

    set(_mfem_dc_test_depends sidre mfem ${EXTRA_LIBS})
    blt_list_append(TO _mfem_dc_test_depends ELEMENTS mpi IF ENABLE_MPI)

    foreach(example_source ${_mfem_dc_tests})
        get_filename_component(exe_name ${example_source} NAME_WE)
        blt_add_executable(
            NAME ${exe_name}_ex
            SOURCES ${example_source}
            OUTPUT_DIR ${EXAMPLE_OUTPUT_DIRECTORY}
            DEPENDS_ON  ${_mfem_dc_test_depends}
            FOLDER axom/sidre/examples)

        if(AXOM_ENABLE_TESTS)
            if(ENABLE_MPI)
                if(MFEM_USE_MPI)
                    set(_nranks 2)
                else()
                    set(_nranks 1)
                endif()

                axom_add_test( NAME ${exe_name}
                               COMMAND ${exe_name}_ex
                               NUM_MPI_TASKS ${_nranks})
            else()
                axom_add_test( NAME ${exe_name}
                               COMMAND ${exe_name}_ex)
            endif()
        endif()

    endforeach()
endif()

#------------------------------------------------------------------------------
# Add targets and tests for Fortran examples
#------------------------------------------------------------------------------
if(ENABLE_FORTRAN)
    foreach(example_source ${F_example_sources})
        get_filename_component(exe_name ${example_source} NAME_WE)
        blt_add_executable(
            NAME ${exe_name}_ex
            SOURCES ${example_source}
            OUTPUT_DIR ${EXAMPLE_OUTPUT_DIRECTORY}
            DEPENDS_ON sidre ${EXTRA_LIBS}
            FOLDER axom/sidre/examples )

        if(AXOM_ENABLE_TESTS)
            axom_add_test(
                NAME ${exe_name}
                COMMAND ${exe_name}_ex )
        endif()
    endforeach()
endif()

#------------------------------------------------------------------------------
# Add Spio examples
#------------------------------------------------------------------------------
if(ENABLE_MPI)
    add_subdirectory(spio)
endif()

#------------------------------------------------------------------------------
# Sidre version of lulesh 2.0
# Note: Disabled on windows builds due to Lulesh's usage of unix APIs.
#------------------------------------------------------------------------------
if(NOT WIN32)
  add_subdirectory(lulesh2)
endif()<|MERGE_RESOLUTION|>--- conflicted
+++ resolved
@@ -63,11 +63,7 @@
             NAME ${exe_name}_ex
             SOURCES ${example_source}
             OUTPUT_DIR ${EXAMPLE_OUTPUT_DIRECTORY}
-<<<<<<< HEAD
-            DEPENDS_ON  sidre ${EXTRA_LIBS} mpi
-=======
-            DEPENDS_ON  axom ${EXTRA_LIBS}
->>>>>>> 6986f292
+            DEPENDS_ON  axom ${EXTRA_LIBS} mpi
             FOLDER axom/sidre/examples)
 
         if(AXOM_ENABLE_TESTS)

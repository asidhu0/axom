// Copyright (c) 2017-2020, Lawrence Livermore National Security, LLC and
// other Axom Project Developers. See the top-level COPYRIGHT file for details.
//
// SPDX-License-Identifier: (BSD-3-Clause)

/*!
 ******************************************************************************
 *
 * \file DataStore.hpp
 *
 * \brief   Header file containing definition of DataStore class.
 *
 ******************************************************************************
 */

#ifndef SIDRE_DATASTORE_HPP_
#define SIDRE_DATASTORE_HPP_

// Standard C++ headers
#include <vector>
#include <stack>

// Other axom headers
#include "axom/core/Macros.hpp"
#include "axom/core/Types.hpp"
#include "axom/slic/interface/slic.hpp"

// Sidre project headers
#include "Attribute.hpp"
#include "SidreTypes.hpp"

namespace axom
{
namespace sidre
{
class Buffer;
class Group;
template <typename TYPE>
class MapCollection;

/*!
 * \class DataStore
 *
 * \brief DataStore is the main interface for creating and accessing
 *        Buffer objects.
 *
 * It maintains a collection of Buffer objects and owns the "root"
 * Group.  The initial name of the root Group is the empty string: a
 * code uses the getRoot() method to retrieve the root Group.  A Group
 * hierarchy (a tree) is created by creating child Groups of Groups.
 */
class DataStore
{
public:
  /*!
   * \brief Default ctor initializes DataStore object and creates a root Group.
   *
   * The ctor also initializes SLIC logging environment if it is not already
   * initialized.
   */
  DataStore();

  /*!
   * \brief Dtor destroys all contents of the DataStore, including data held
   *        in Buffers.
   */
  ~DataStore();

  /*!
   * \brief Return pointer to the root Group.
   */
  Group* getRoot() { return m_RootGroup; };

  /*!
   * \brief Return pointer to the root Group.
   */
  const Group* getRoot() const { return m_RootGroup; };

  //@{
  //!  @name Methods to query, access, create, and destroy Buffers.

  /*!
   * \brief Return number of Buffers in the DataStore.
   */
  IndexType getNumBuffers() const
  {
    return static_cast<IndexType>(m_data_buffers.size() -
                                  m_free_buffer_ids.size());
  }

  /*!
   * \brief Return true if DataStore owns a Buffer with given index;
   *        else false.
   */
  bool hasBuffer(IndexType idx) const
  {
    return (0 <= idx && static_cast<unsigned>(idx) < m_data_buffers.size() &&
            m_data_buffers[static_cast<unsigned>(idx)] != nullptr);
  }

  /*!
   * \brief Return (non-const) pointer to Buffer object with the given
   *        index, or nullptr if none exists.
   */
  Buffer* getBuffer(IndexType idx) const;

  /*!
   * \brief Create an undescribed Buffer object and return a pointer to it.
   *
   *        The Buffer must be described before it can be allocated.
   *
   *        The Buffer object is assigned a unique index when created and the
   *        Buffer object is owned by the DataStore object.
   */
  Buffer* createBuffer();

  /*!
   * \brief Create a Buffer object with specified type and number of
   *        elements and return a pointer to it.
   *
   *        See the Buffer::describe() method for valid data description.
   *
   *        The Buffer object is assigned a unique index when created and the
   *        Buffer object is owned by the DataStore object.
   */
  Buffer* createBuffer(TypeID type, IndexType num_elems);

  /*!
   * \brief Remove Buffer from the DataStore and destroy it and
   *        its data.
   *
   *        Note that Buffer destruction detaches it from all Views to
   *        which it is attached.
   */
  void destroyBuffer(Buffer* buff);

  /*!
   * \brief Remove Buffer with given index from the DataStore and
   *        destroy it and its data.
   *
   *        Note that Buffer destruction detaches it from all Views to
   *        which it is attached.
   */
  void destroyBuffer(IndexType idx);

  /*!
   * \brief Remove all Buffers from the DataStore and destroy them
   *        and their data.
   *
   *        Note that Buffer destruction detaches it from all Views to
   *        which it is attached.
   */
  void destroyAllBuffers();

  //@}

  //@{
  //!  @name Methods for iterating over Buffers in the DataStore.
  //!
  //! Using these methods, a code can get the first Buffer index and each
  //! succeeding index.  This allows Buffer iteration using the same
  //! constructs in C++, C, and Fortran.  Example:
  //!
  //!      for (sidre::IndexType idx = ds->getFirstValidBufferIndex();
  //!           sidre::indexIsValid(idx);
  //!           idx = ds->getNextValidBufferIndex(idx))
  //!      {
  //!          Buffer * buf = ds->getBuffer(idx);
  //!
  //!          /// code here using buf
  //!      }

  /*!
   * \brief Return first valid Buffer index.
   *
   * sidre::InvalidIndex is returned if Group has no Buffers.
   *
   * \sa axom::sidre::indexIsValid()
   */
  IndexType getFirstValidBufferIndex() const;

  /*!
   * \brief Return next valid Buffer index after given index.
   *
   * sidre::InvalidIndex is returned if there is no valid next index.
   *
   * \sa axom::sidre::indexIsValid()
   */
  IndexType getNextValidBufferIndex(IndexType idx) const;

  //@}

  //@{
  //!  @name Methods to query, access, create, and destroy Attributes.

  /*!
   * \brief Return number of Attributes in the DataStore.
   */
  IndexType getNumAttributes() const;

  /*!
   * \brief Create a Attribute object with a default scalar value.
   *
   *        The Attribute object is assigned a unique index when created and the
   *        Attribute object is owned by the DataStore object.
   */
  template <typename ScalarType>
  Attribute* createAttributeScalar(const std::string& name,
                                   ScalarType default_value)
  {
    Attribute* new_attribute = createAttributeEmpty(name);
    if(new_attribute != nullptr)
    {
      new_attribute->setDefaultScalar(default_value);
    }
    return new_attribute;
  }

  /*!
   * \brief Create a Attribute object with a default string value.
   *
   *        The Attribute object is assigned a unique index when created and the
   *        Attribute object is owned by the DataStore object.
   */
  Attribute* createAttributeString(const std::string& name,
                                   const std::string& default_value)
  {
    Attribute* new_attribute = createAttributeEmpty(name);
    if(new_attribute != nullptr)
    {
      new_attribute->setDefaultString(default_value);
    }
    return new_attribute;
  }

  /*!
   * \brief Return true if DataStore has created attribute name; else false.
   */
  bool hasAttribute(const std::string& name) const;

  /*!
   * \brief Return true if DataStore has created attribute with index; else
   * false.
   */
  bool hasAttribute(IndexType idx) const;

  /*!
   * \brief Remove Attribute from the DataStore and destroy it and
   *        its data.
   *
   * \note Destruction of an Attribute detaches it from all Views to
   *       which it is attached.
   */
  void destroyAttribute(const std::string& name);

  /*!
   * \brief Remove Attribute with given index from the DataStore and
   *        destroy it and its data.
   *
   * \note Destruction of an Attribute detaches it from all Views to
   *       which it is attached.
   */
  void destroyAttribute(IndexType idx);

  /*!
   * \brief Remove Attribute from the DataStore and destroy it and
   *        its data.
   *
   * \note Destruction of an Attribute detaches it from all Views to
   *       which it is attached.
   */
  void destroyAttribute(Attribute* attr);

  /*!
   * \brief Remove all Attributes from the DataStore and destroy them
   *        and their data.
   *
   * \note Destruction of an Attribute detaches it from all Views to
   *       which it is attached.
   */
  void destroyAllAttributes();

  //@}

  //@{
  //!  @name Attribute access methods.

  /*!
   * \brief Return pointer to non-const Attribute with given index.
   *
   * If no such Attribute exists, nullptr is returned.
   */
  Attribute* getAttribute(IndexType idx);

  /*!
   * \brief Return pointer to const Attribute with given index.
   *
   * If no such Attribute exists, nullptr is returned.
   */
  const Attribute* getAttribute(IndexType idx) const;

  /*!
   * \brief Return pointer to non-const Attribute with given name.
   *
   * If no such Attribute exists, nullptr is returned.
   */
  Attribute* getAttribute(const std::string& name);

  /*!
   * \brief Return pointer to const Attribute with given name.
   *
   * If no such Attribute exists, nullptr is returned.
   */
  const Attribute* getAttribute(const std::string& name) const;

  /*!
   * \brief Copy Attribute and default value to Conduit node.
   *        Return true if attributes were copied.
   */
  bool saveAttributeLayout(Node& node) const;

  /*!
   * \brief Create attributes from name/value pairs in node["attribute"].
   */
  void loadAttributeLayout(Node& node);

  //@}

  //@{
  //!  @name Methods for iterating over Attributes in the DataStore.
  //!
  //! Using these methods, a code can get the first Attribute index and each
  //! succeeding index.  This allows Attribute iteration using the same
  //! constructs in C++, C, and Fortran.  Example:
  //!
  //!      for (sidre::IndexType idx = ds->getFirstValidAttributeIndex();
  //!           sidre::indexIsValid(idx);
  //!           idx = ds->getNextValidAttributeIndex(idx))
  //!      {
  //!          Attribute * attr = ds->getAttribute(idx);
  //!
  //!          /// code here using attr
  //!      }

  /*!
   * \brief Return first valid Attribute index in DataStore object
   *        (i.e., smallest index over all Attributes).
   *
   * sidre::InvalidIndex is returned if DataStore has no Attributes.
   *
   * \sa axom::sidre::indexIsValid()
   */
  IndexType getFirstValidAttributeIndex() const;

  /*!
   * \brief Return next valid Attribute index in DataStore object after given
   * index (i.e., smallest index over all Attribute indices larger than given
   * one).
   *
   * sidre::InvalidIndex is returned if there is no valid index greater
   * than given one.
   *
   * \sa axom::sidre::indexIsValid()
   */
  IndexType getNextValidAttributeIndex(IndexType idx) const;

  //@}

  /*!
   * \brief Generate a Conduit Blueprint index based on a mesh in stored in
   *        this DataStore.
   *
   * If this DataStore contains data for a mesh that adheres to Conduit's
   * Blueprint format, this method generates a Blueprint index and stores
   * it at a specified location within this DataStore.  It uses as input a
   * path to a representative domain from that mesh.
   *
   * The domain must be held in a Group stored in this DataStore.  The location
   * of this Group is specified by the domain_path argument.  The generated
   * Blueprint index will be stored in a newly-created Group that will be
   * located at the path specified by the index_path argument.
   *
   * \param domain_path      path to a domain stored in the Blueprint format
   * \param mesh_name        name for the mesh to be described
   * \param index_path       path where the Blueprint index will be written
   *                         within this DataStore
   * \param num_domains      number of domains in the mesh
   *
   * \return true if the Blueprint index is successfully generated.
   */
  bool generateBlueprintIndex(const std::string& domain_path,
                              const std::string& mesh_name,
                              const std::string& index_path,
                              int num_domains);

<<<<<<< HEAD
#ifdef AXOM_USE_MPI
  bool generateBlueprintIndex(MPI_Comm comm,
                              const std::string& domain_path,
                              const std::string& mesh_name,
                              const std::string& index_path);
#endif

//----------------

=======
  //----------------
>>>>>>> c1eb2bee

  /*!
   * \brief Print JSON description of the DataStore Group hierarchy (starting
   *        at root) and Buffer descriptions to std::cout.
   */
  void print() const;

  /*!
   * \brief Print JSON description of the DataStore Group hierarchy (starting
   *        at root) and Buffer descriptions to given output stream.
   */
  void print(std::ostream& os) const;

  /*!
   * \brief Wires Conduit `info`, `warning`, and `error` messages to
   *        SLIC style handling.
   */
  static void setConduitSLICMessageHandlers();

  /*!
   * \brief Wires Conduit `info`, `warning`, and `error` messages to
   *        Conduit's default handling.
   */
  static void setConduitDefaultMessageHandlers();

private:
  DISABLE_COPY_AND_ASSIGNMENT(DataStore);
  DISABLE_MOVE_AND_ASSIGNMENT(DataStore);

  //@{
  //!  @name Private View declaration methods.
  //!        (callable only by Group and View methods).

  /*!
   * \brief Create an Attribute and insert it into the DataStore.
   *        The attribute will be untyped.
   */
  Attribute* createAttributeEmpty(const std::string& name);

  //@}

  /// Root Group, created when DataStore object is created.
  Group* m_RootGroup;

  /// Collection of Buffers in DataStore instance.
  std::vector<Buffer*> m_data_buffers;

  /// Collection of unused unique Buffer indices (they can be recycled).
  std::stack<IndexType> m_free_buffer_ids;

  ///////////////////////////////////////////////////////////////////
  //
  using AttributeCollection = MapCollection<Attribute>;
  ///////////////////////////////////////////////////////////////////

  /// Collection of Attributes
  AttributeCollection* m_attribute_coll;

  /// Flag indicating whether SLIC logging environment was initialized in ctor.
  bool m_need_to_finalize_slic;
};

} /* end namespace sidre */
} /* end namespace axom */

#endif /* SIDRE_DATASTORE_HPP_ */<|MERGE_RESOLUTION|>--- conflicted
+++ resolved
@@ -393,7 +393,6 @@
                               const std::string& index_path,
                               int num_domains);
 
-<<<<<<< HEAD
 #ifdef AXOM_USE_MPI
   bool generateBlueprintIndex(MPI_Comm comm,
                               const std::string& domain_path,
@@ -401,11 +400,7 @@
                               const std::string& index_path);
 #endif
 
-//----------------
-
-=======
   //----------------
->>>>>>> c1eb2bee
 
   /*!
    * \brief Print JSON description of the DataStore Group hierarchy (starting

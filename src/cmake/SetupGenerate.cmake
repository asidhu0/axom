#
# Setup targets to generate code.
#
# Each package can create their own ${PROJECT}_generate target
#  add_dependencies(generate  ${PROJECT}_generate)

##------------------------------------------------------------------------------
## add_shroud( YAML_INPUT_FILE file
##             DEPENDS_SOURCE file1 ... filen
##             DEPENDS_BINARY file1 ... filen
## )
##
##  YAML_INPUT_FILE - yaml input file to shroud. Required.
##  DEPENDS_SOURCE  - splicer files in the source directory
##  DEPENDS_BINARY  - splicer files in the binary directory
##
## Add a shroud target to generate wrappers.
##
##------------------------------------------------------------------------------

macro(add_shroud)

    # Decide where the output files should be written.
    # For now all files are written into the source directory.
    # This allows them to be source controlled and does not require a library user
    # to generate them.  All they have to do is compile them.
    #set(SHROUD_OUTPUT_DIR ${CMAKE_CURRENT_BINARY_DIR})
    set(SHROUD_OUTPUT_DIR ${CMAKE_CURRENT_SOURCE_DIR})

    set(options)
    set(singleValueArgs YAML_INPUT_FILE )
    set(multiValueArgs DEPENDS_SOURCE DEPENDS_BINARY )

    ## parse the arguments to the macro
    cmake_parse_arguments(arg
         "${options}" "${singleValueArgs}" "${multiValueArgs}" ${ARGN})

    # make sure YAML_INPUT_FILE is defined
    if(NOT arg_YAML_INPUT_FILE)
      message(FATAL_ERROR "add_shroud macro must define YAML_INPUT_FILE")
    endif()

    # convert DEPENDS to full paths
    set(shroud_depends)
    foreach (_file ${arg_DEPENDS_SOURCE})
        list(APPEND shroud_depends "${CMAKE_CURRENT_SOURCE_DIR}/${_file}")
    endforeach ()
    foreach (_file ${arg_DEPENDS_BINARY})
        list(APPEND shroud_depends "${CMAKE_CURRENT_BINARY_DIR}/${_file}")
    endforeach ()

    get_filename_component(_basename ${arg_YAML_INPUT_FILE} NAME_WE)
    set(_timestamp  ${CMAKE_CURRENT_BINARY_DIR}/${_basename}.time)
    set(_uncrustify ${CMAKE_CURRENT_BINARY_DIR}/${_basename}.uncrustify)
    set(_cfiles     ${CMAKE_CURRENT_BINARY_DIR}/${_basename}.cfiles)
    set(_ffiles     ${CMAKE_CURRENT_BINARY_DIR}/${_basename}.ffiles)

    add_custom_command(
<<<<<<< HEAD
        OUTPUT  ${CMAKE_CURRENT_BINARY_DIR}/${arg_TIMESTAMP}
        DEPENDS shroud_python ${CMAKE_CURRENT_SOURCE_DIR}/${arg_YAML_INPUT_FILE} ${shroud_depends}
=======
        OUTPUT  ${_timestamp}
        DEPENDS ${CMAKE_CURRENT_SOURCE_DIR}/${arg_YAML_INPUT_FILE} ${shroud_depends}
>>>>>>> 4784fdab
        COMMAND ${EXECUTABLE_OUTPUT_PATH}/shroud
                --logdir ${CMAKE_CURRENT_BINARY_DIR}
                # path controls where to search for splicer files listed in YAML_INPUT_FILE
                --path ${CMAKE_CURRENT_BINARY_DIR}
                --path ${CMAKE_CURRENT_SOURCE_DIR}
                --cfiles ${_cfiles}
                --ffiles ${_ffiles}
                ${CMAKE_CURRENT_SOURCE_DIR}/${arg_YAML_INPUT_FILE}
        COMMAND touch ${_timestamp}
        COMMAND rm -f ${_uncrustify}
        COMMENT "Running shroud ${arg_YAML_INPUT_FILE}"
        WORKING_DIRECTORY ${SHROUD_OUTPUT_DIR}
    )

    # Create target to process this Shroud file
    set(_shroud_target shroud_${_basename})
    add_custom_target(${_shroud_target}
        DEPENDS ${_timestamp}
    )

    # Only run uncrustify if shroud has just run
    # XXX uncrustify.cfg is hardwired
    set(_cfg ${PROJECT_SOURCE_DIR}/uncrustify.cfg)
    if(UNCRUSTIFY_FOUND AND (EXISTS ${_cfg}))
        add_custom_command(
            OUTPUT ${_uncrustify}
	    DEPENDS  ${_timestamp}
            COMMAND ${UNCRUSTIFY_EXECUTABLE}
                    -c ${_cfg} --no-backup `cat ${_cfiles}`
            COMMAND touch ${_uncrustify}
            COMMENT "Running uncrustify for ${arg_YAML_INPUT_FILE}."
            WORKING_DIRECTORY ${SHROUD_OUTPUT_DIR}
        )
        add_custom_target(${_shroud_target}_uncrustify
            DEPENDS ${_uncrustify}
        )
        add_dependencies(generate ${_shroud_target}_uncrustify)
    endif()

    add_dependencies(generate ${_shroud_target})
endmacro(add_shroud)



add_custom_target(generate)<|MERGE_RESOLUTION|>--- conflicted
+++ resolved
@@ -56,13 +56,8 @@
     set(_ffiles     ${CMAKE_CURRENT_BINARY_DIR}/${_basename}.ffiles)
 
     add_custom_command(
-<<<<<<< HEAD
-        OUTPUT  ${CMAKE_CURRENT_BINARY_DIR}/${arg_TIMESTAMP}
+        OUTPUT  ${_timestamp}
         DEPENDS shroud_python ${CMAKE_CURRENT_SOURCE_DIR}/${arg_YAML_INPUT_FILE} ${shroud_depends}
-=======
-        OUTPUT  ${_timestamp}
-        DEPENDS ${CMAKE_CURRENT_SOURCE_DIR}/${arg_YAML_INPUT_FILE} ${shroud_depends}
->>>>>>> 4784fdab
         COMMAND ${EXECUTABLE_OUTPUT_PATH}/shroud
                 --logdir ${CMAKE_CURRENT_BINARY_DIR}
                 # path controls where to search for splicer files listed in YAML_INPUT_FILE

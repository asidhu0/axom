#
# CMakeConfigueFile.cmake - Create header of configuration options
#

if( (CMAKE_CXX_STANDARD EQUAL 11) OR (CMAKE_CXX_STANDARD EQUAL 14) )
    set(ATK_USE_CXX11 TRUE)
endif()


## Add a definition to the generated config file for each library dependency   
## (optional and built-in) that we might need to know about in the code
## Note: BLT adds USE_MPI and USE_OPENMP as compile define flags for targets
##       that are configured with MPI and OPENMP, respectively.

set(TPL_DEPS CONDUIT HDF5 SPARSEHASH FMT BOOST MPI)  # vars of the form DEP_FOUND
foreach(dep in ${TPL_DEPS})
    if( ${dep}_FOUND OR ENABLE_${dep} )
        set(ATK_USE_${dep} TRUE  )
    endif()
endforeach()

# Handle MPI Fortran headers
if(ENABLE_MPI AND ENABLE_FORTRAN)
  if(MPI_Fortran_USE_MPIF)
    set(ATK_USE_MPIF_HEADER TRUE)
  endif()
endif()


<<<<<<< HEAD
# ENABLE_SPARSEHASH=OFF can turn off Sparsehash for C++ 11, but 
# Sparshash must be used anyway if compiler does not support C++ 11.
if(NOT ENABLE_SPARSEHASH)
  set(ATK_USE_SPARSEHASH FALSE)
endif()

if(NOT ATK_USE_SPARSEHASH)
  if(ATK_USE_CXX11)
    set(ATK_USE_UNORDERED_MAP TRUE)
  else()
    set(ATK_USE_SPARSEHASH TRUE)
  endif()
endif()


=======
>>>>>>> 305ee04b
## Add a configuration define for each enabled toolkit component
set(COMPS COMMON LUMBERJACK SLIC SLAM SIDRE MINT QUEST SPIO)
foreach(comp in ${COMPS})
    if( ENABLE_${comp} )
        set(ATK_USE_${comp} TRUE)
    endif()
endforeach()



configure_file(
    components/common/src/config.hpp.in
    ${HEADER_INCLUDES_DIRECTORY}/common/config.hpp
)<|MERGE_RESOLUTION|>--- conflicted
+++ resolved
@@ -27,7 +27,6 @@
 endif()
 
 
-<<<<<<< HEAD
 # ENABLE_SPARSEHASH=OFF can turn off Sparsehash for C++ 11, but 
 # Sparshash must be used anyway if compiler does not support C++ 11.
 if(NOT ENABLE_SPARSEHASH)
@@ -43,8 +42,6 @@
 endif()
 
 
-=======
->>>>>>> 305ee04b
 ## Add a configuration define for each enabled toolkit component
 set(COMPS COMMON LUMBERJACK SLIC SLAM SIDRE MINT QUEST SPIO)
 foreach(comp in ${COMPS})

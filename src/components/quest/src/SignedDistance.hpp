/*
 * Copyright (c) 2015, Lawrence Livermore National Security, LLC.
 * Produced at the Lawrence Livermore National Laboratory.
 *
 * All rights reserved.
 *
 * This source code cannot be distributed without permission and further
 * review from Lawrence Livermore National Laboratory.
 */


#ifndef SIGNEDDISTANCE_HPP_
#define SIGNEDDISTANCE_HPP_

// ATK includes
#include "common/ATKMacros.hpp"
#include "common/CommonTypes.hpp"

#include "quest/BVHTree.hpp"
#include "quest/BoundingBox.hpp"
#include "quest/Orientation.hpp"
#include "quest/Point.hpp"
#include "quest/Triangle.hpp"
#include "quest/Vector.hpp"

#include "mint/Field.hpp"
#include "mint/FieldData.hpp"
#include "mint/FieldVariable.hpp"
#include "mint/Mesh.hpp"

#include "common/Utilities.hpp"

// C/C++ includes
#include <cmath> // for std::sqrt()

using namespace asctoolkit;

namespace quest {

template < int NDIMS >
class SignedDistance
{
public:
  typedef Point< double,NDIMS > PointType;
  typedef Vector< double,NDIMS > VectorType;
  typedef Triangle< double,NDIMS > TriangleType;
  typedef BoundingBox< double,NDIMS > BoxType;
  typedef BVHTree< int,NDIMS > BVHTreeType;

private:

  /// @{
  /// \name Internal Datatype Definitions

  struct cpt_data {
    PointType closest_point;
    int candidate_index;
    int cpt_location;

    int nelems;
    std::vector< TriangleType > surface_elements;
    std::vector< int > element_ids;
    std::vector< PointType > closest_pts;
    std::vector< int > cpt_locs;
  };

 /// @}

public:

  /*!
   *****************************************************************************
   * \brief Creates a SignedDistance instance for queries on the given mesh.
   * \param [in] surfaceMesh user-supplied surface mesh.
   * \param [in] maxObjects max number of objects for spatial decomposition.
   * \param [in] maxLevels max levels for spatial decomposition (optional).
   * \note Default maxLevels is 5 if not specified.
   * \pre surfaceMesh != ATK_NULLPTR
   *****************************************************************************
   */
  SignedDistance( mint::Mesh* surfaceMesh, int maxObjects, int maxLevels=5 );

  /*!
   *****************************************************************************
   * \brief Destructor.
   *****************************************************************************
   */
  ~SignedDistance();

  /*!
   *****************************************************************************
   * \brief Computes the distance of the given point to the surface mesh.
   * \param [in] queryPnt user-supplied point.
   * \return minDist the signed minimum distance to the surface mesh.
   *****************************************************************************
   */
  double computeDistance( const PointType& queryPnt ) const;
  double computeDistance( const PointType& queryPnt,
			  int& totalobj ) const;

  /*!
   *****************************************************************************
   * \brief Computes the distance of the given point to the surface mesh.
   * \note This is an overloaded method that also returns the BVH buckets and
   *  corresponding triangles used to calculate the signed distance.
   *
   * \param [in]  queryPnt user-supplied point.
   * \param [out] bvh_buckets the buckets of the BVH used to satisfy the query.
   * \param [out] triangles the triangles of the BVH used to satisfy the query.
   * \param [out] my_triangles the triangle used to compute the pseudo-normal.
   *
   * \note The variables 'triangles'/'my_triangles' are relevant in debug mode.
   *
   * \return minDist the minimum signed distance to the surface mesh.
   *****************************************************************************
   */
  double computeDistance( const PointType& queryPnt,
                          std::vector< int >& bvh_buckets,
                          std::vector< int >& triangles,
                          std::vector< int >& my_triangles,
                          PointType& closest_pt ) const;

  /*!
   *****************************************************************************
   * \brief Returns a const reference to the underlying bucket tree.
   * \return ptr pointer to the underlying bucket tree
   * \post ptr != ATK_NULLPTR
   *****************************************************************************
   */
  const BVHTreeType* getBVHTree( ) const { return m_bvhTree; };

private:

  /*!
   *****************************************************************************
   * \brief Computes the bounding box of the given cell on the surface mesh.
   * \param [in] icell the index of the cell on the surface mesh.
   * \return box bounding box of the cell.
   * \pre m_surfaceMesh != ATK_NULLPTR
   * \pre icell >= 0 && icell < m_surfaceMesh->getMeshNumberOfCells()
   *****************************************************************************
   */
  BoxType getCellBoundingBox( int icell );

  /*!
   *****************************************************************************
   * \brief Searches through the list of candidates surface elements and
   *  computes the minimum squared distance and closest point to a surface
   *  element.
   *
   * \param [in]  pt the query point.
   * \param [in]  candidates list of IDs to the candidate surface elements
   * \param [in]  nelems total number of candidates
   * \param [out] cpt_data closest point data
   *
   * \note The list of candidates is provided by getCandidateSurfaceElements
   *
   * \see SignedDistance::getCandidateSurfaceElements()
   * \see SignedDistance::computeDistance()
   *
   * \pre candidates != ATK_NULLPTR
   * \pre surface_elements != ATK_NULLPTR
   * \pre elementIds != ATK_NULLPTR
   * \pre closest_pts != ATK_NULLPTR
   * \pre clocs != ATK_NULLPTR
   *
   * \post index >= 0 && index < nelems
   *
   * \return dist minimum squared distance to the surface.
   *****************************************************************************
   */
  double getMinSqDistance( const PointType& pt,
                           const int* candidates,
                           int nelems,
                           cpt_data* cpt) const;

  /*!
   *****************************************************************************
   * \brief Computes the sign of the given query point given the closest point
   *  and surface element on the surface mesh and neighboring surface elements.
   *
   * \param [in] pt the query point
   * \param [in] cpt pointer to the closest point data for this point query.
   * \param [out] my_elements list of element used to calculate pseudo-normal
   *
   * \return sign the calculated sign, 1.0 if outside, -1.0 if inside
   *
   * \pre elementIds != ATK_NULLPTR
   * \pre surface_elements != ATK_NULLPTR
   * \pre closest_pts != ATK_NULLPTR
   * \pre clocs != ATK_NULLPTR
   *****************************************************************************
   */
  double computeSign( const PointType& pt,
                      const cpt_data* cpt,
                      std::vector< int >& my_elements ) const;

  /*!
   *****************************************************************************
   * \brief Returns a sorted list of the candidate surface elements.
   *
   * \param [in] pt the query point.
   * \param [in] bins array of the bins to check.
   * \param [in] nbins size of the bins array.
   * \param [out] surface_elements buffer to store candidate surface elements
   * \param [out] indx indirection array to access surface elements
   * \param [in] nelems total number of elements
   *
   * \note The candidate surface elements are sorted in ascending order, based
   *  on the distance of the query point and the bounding box of the surface
   *  element.
   *
   *  \pre bins != ATK_NULLPTR
   *  \pre m_surfaceMesh != ATK_NULLPTR
   *  \pre surface_elements != ATK_NULLPTR
   *  \pre indx != ATK_NULLPTR
   *****************************************************************************
   */
  void getCandidateSurfaceElements( const PointType& pt,
                                    const int* bins,
                                    int nbins,
                                    std::vector< int >& candidates ) const;

  /*!
   *****************************************************************************
   * \brief Returns the maximum distance between a given point and box.
   * \param [in] b user-supplied axis-aligned bounding box.
   * \param [in] pt user-supplied point.
   * \return d maximum distance from a point to a box.
   *****************************************************************************
   */
  double getMaxSqDistance( const BoxType& b, const PointType& pt ) const;

  /*!
   *****************************************************************************
   * \brief Default constructor. Does nothing.
   * \note Made private to prevent its use from the calling application.
   *****************************************************************************
   */
  SignedDistance(): m_surfaceMesh(ATK_NULLPTR), m_bvhTree(ATK_NULLPTR) { };

private:
  mint::Mesh* m_surfaceMesh;     /*!< User-supplied surface mesh. */
  BoxType m_boxDomain;           /*!< bounding box containing surface mesh */
  BVHTreeType* m_bvhTree;        /*!< Spatial acceleration data-structure. */

  DISABLE_COPY_AND_ASSIGNMENT( SignedDistance );

};

} /* namespace quest */

//------------------------------------------------------------------------------
//           SignedDistance Implementation
//------------------------------------------------------------------------------
namespace quest
{

namespace detail
{

class SortByDistance
{
public:
  SortByDistance( double* dist ) : m_dist( dist ) { };
  ~SortByDistance() { }
  bool operator()( int i, int j) const { return( m_dist[i] < m_dist[j] ); }
private:
  double* m_dist;
};

} /* end detail namespace */

//------------------------------------------------------------------------------
template < int NDIMS >
SignedDistance< NDIMS >::SignedDistance(
        mint::Mesh* surfaceMesh, int maxObjects, int maxLevels )
{
  // Sanity checks
  SLIC_ASSERT( surfaceMesh != ATK_NULLPTR );
  SLIC_ASSERT( maxLevels >= 1 );

  m_surfaceMesh    = surfaceMesh;
  const int ncells = m_surfaceMesh->getMeshNumberOfCells();
  const int nnodes = m_surfaceMesh->getMeshNumberOfNodes();

  // compute bounding box of surface mesh
  // NOTE: this should be changed to an oriented bounding box in the future.
  PointType pt;
  for ( int inode=0; inode < nnodes; ++inode ) {
     m_surfaceMesh->getMeshNode( inode, pt.data() );
     m_boxDomain.addPoint( pt );
  }

  // Initialize BucketTree with the surface elements.
  m_bvhTree  = new BVHTreeType( ncells, maxLevels );

  for ( int icell=0; icell < ncells; ++icell ) {
      m_bvhTree->insert( this->getCellBoundingBox( icell ), icell );
  } // END for all cells

  // Build bounding volume hierarchy
  m_bvhTree->build( maxObjects );
}

//------------------------------------------------------------------------------
template < int NDIMS >
SignedDistance< NDIMS >::~SignedDistance( )
{
  delete m_bvhTree;
  m_bvhTree = ATK_NULLPTR;
}

//------------------------------------------------------------------------------
template < int NDIMS >
inline double SignedDistance< NDIMS >::computeDistance(
    const PointType& pt) const
{
  std::vector< int > buckets;
  std::vector< int > elements;
  std::vector< int > my_elements;
  PointType closest_pt;
  double dist = this->computeDistance( pt, buckets, elements, my_elements,
                                       closest_pt );
  return ( dist );
}

//------------------------------------------------------------------------------
template < int NDIMS >
inline double SignedDistance< NDIMS >::computeDistance(
                                const PointType& pt,
                                std::vector< int >& buckets,
                                std::vector< int >& ATK_DEBUG_PARAM(elementIds),
                                std::vector< int >& my_elements,
                                PointType& closest_pt ) const
{
  int totalobj = 0;
  return computeDistance(pt, totalobj);
}

template < int NDIMS >
inline double
SignedDistance< NDIMS >::computeDistance(
  const PointType& pt,
  int& totalobj ) const
{
  SLIC_ASSERT( m_surfaceMesh != ATK_NULLPTR );
  SLIC_ASSERT( m_bvhTree != ATK_NULLPTR );

<<<<<<< HEAD
  PointType closest_pt;
  VectorType normal;

  int count        = 0;
  int closest_cell = -1;
  double minSqDist = std::numeric_limits< double >::max();
  static double totalboxes;
  std::vector< int > candidate_buckets;

  m_bvhTree->find( pt, candidate_buckets );

  const int nbuckets = candidate_buckets.size();
  totalboxes+=nbuckets;

  for ( int ibucket=0; ibucket < nbuckets; ++ibucket ) {
=======
  // STEP 0: get list of buckets to satisfy point query
  m_bvhTree->find( pt, buckets );

  // STEP 1: get candidate surface elements
  int nbuckets = buckets.size();
  std::vector< int > candidates;
  this->getCandidateSurfaceElements( pt, &buckets[0], nbuckets, candidates );

  const int nelems = candidates.size();

  // STEP 2: process surface elements and compute minimum distance and
  // corresponding closest point.
  cpt_data cpt;
  double minSqDist = this->getMinSqDistance( pt, &candidates[0], nelems, &cpt );
  closest_pt = cpt.closest_point;
#ifdef ATK_DEBUG
  elementIds = cpt.element_ids;
#endif

  // STEP 3: compute sign
  double sign = this->computeSign( pt, &cpt, my_elements );

  // STEP 4: return computed signed distance
  return ( sign*std::sqrt( minSqDist) );
}

//------------------------------------------------------------------------------
template < int NDIMS >
double SignedDistance< NDIMS >::computeSign(
                       const PointType& pt,
                       const cpt_data* cpt,
                       std::vector< int >& ATK_DEBUG_PARAM(my_elements) ) const
{
  // Sanity checks
  SLIC_ASSERT( cpt != ATK_NULLPTR );

  // STEP 0: if point is outside the bounding box of the surface mesh, then
  // it is outside, just return 1.0
  if ( ! m_boxDomain.contains( pt ) ) {
    /* short-circuit, pt outside bounding box of the surface mesh */
    return 1.0;
  }

  // STEP 1: Otherwise, calculate pseudo-normal N, at the closest point to
  // calculate the sign. There are effectively 3 cases based on the location
  // of the closest point

  VectorType N; // the pseudo-normal, computed below

  const int cpt_loc = cpt->cpt_location;
  const int index   = cpt->candidate_index;
  const int nelems  = cpt->nelems;
>>>>>>> a9ca8fdb

  if ( cpt_loc >= TriangleType::NUM_TRI_VERTS ) {

<<<<<<< HEAD
     totalobj+=numObjects;

     for ( int iobject=0; iobject < numObjects; ++iobject ) {
=======
    // CASE 1: closest point is on the face of the surface element
    N = cpt->surface_elements[ index ].normal();
#ifdef ATK_DEBUG
    my_elements.push_back( cpt->element_ids[ index ] );
#endif
>>>>>>> a9ca8fdb

  } else if ( cpt_loc < 0 ) {

    // CASE 2: closest point is on an edge, sum normals of adjacent facets
    for ( int i=0; i < nelems; ++i ) {

      double dist = quest::squared_distance( cpt->closest_point,
                                             cpt->closest_pts[i]  );

      if ( utilities::isNearlyEqual( dist, 0.0 ) ) {
        N += cpt->surface_elements[ i ].normal();
#ifdef ATK_DEBUG
        my_elements.push_back( cpt->element_ids[ i ] );
#endif
      } // END if

    } // END for

  } else {

    // CASE 3: closest point is on a node, use angle weighted pseudo-normal
    for ( int i=0; i < nelems; ++i ) {

      double dist = quest::squared_distance( cpt->closest_point,
                                             cpt->closest_pts[i] );

      if ( utilities::isNearlyEqual( dist, 0.0 ) ) {
        double alpha = cpt->surface_elements[ i ].angle( cpt->cpt_locs[ i ] );
        N += ( cpt->surface_elements[ i ].normal().unitVector()*alpha );
#ifdef ATK_DEBUG
        my_elements.push_back( cpt->element_ids[ i ] );
#endif
      } // END if

    } // END for

  }

  // STEP 2: Given the pseudo-normal, N, and the vector r from the closest point
  // to the query point, compute the sign by checking the sign of their dot
  // product.
  VectorType r( cpt->closest_point, pt );
  double dotprod = r.dot( N );
  double sign = ( dotprod >= 0.0 )? 1.0 : -1.0;
  SLIC_ASSERT( sign==-1.0 || sign==1.0 );

  return sign;
}

//------------------------------------------------------------------------------
template < int NDIMS >
double SignedDistance< NDIMS >::getMinSqDistance( const PointType& pt,
                                                  const int* candidates,
                                                  int nelems,
                                                  cpt_data* cpt ) const
{
  SLIC_ASSERT( candidates != ATK_NULLPTR );
  SLIC_ASSERT( cpt != ATK_NULLPTR );

  cpt->nelems = nelems;
  cpt->surface_elements.resize( nelems );
  cpt->closest_pts.resize( nelems );
  cpt->cpt_locs.resize( nelems );
  cpt->element_ids.resize( nelems );

  PointType* closest_pts = &(cpt->closest_pts)[0];
  int* cpt_locs          = &(cpt->cpt_locs)[0];

  double minSqDist = std::numeric_limits< double >::max();

  for ( int i=0;  i < nelems; ++i ) {

     const int cellIdx = candidates[ i ];
     cpt->element_ids[ i ] = cellIdx;

     int cellIds[3];
     m_surfaceMesh->getMeshCell( cellIdx, cellIds );

     TriangleType surface_element;
     m_surfaceMesh->getMeshNode( cellIds[0], surface_element[0].data() );
     m_surfaceMesh->getMeshNode( cellIds[1], surface_element[1].data() );
     m_surfaceMesh->getMeshNode( cellIds[2], surface_element[2].data() );
     cpt->surface_elements[ i ] = surface_element;

     closest_pts[ i ] = quest::closest_point( pt,surface_element,&cpt_locs[i] );

     double sqDist = quest::squared_distance( pt,closest_pts[i] );
     if ( sqDist < minSqDist ) {

        minSqDist             = sqDist;
        cpt->closest_point    = closest_pts[i];
        cpt->cpt_location     = cpt_locs[i];
        cpt->candidate_index  = i;
     }

  } // END for all elements

  return minSqDist;
}

//------------------------------------------------------------------------------
template < int NDIMS >
double SignedDistance< NDIMS >::getMaxSqDistance( const BoxType& b,
                                                  const PointType& pt ) const
{
  std::vector< PointType > pnts;
  BoxType::getPoints( b, pnts );

  const int npoints = pnts.size();
  SLIC_ASSERT( npoints==4 || npoints==8 );

  double dist = std::numeric_limits< double >::min();
  for ( int i=0; i < npoints; ++i ) {
    dist = std::max( dist, quest::squared_distance(pt,pnts[i]) );
  } // END for all points

  return dist;
}

//------------------------------------------------------------------------------
template < int NDIMS >
void SignedDistance< NDIMS >::getCandidateSurfaceElements(
                                         const PointType& pt,
                                         const int* bins,
                                         int nbins,
                                         std::vector< int >& candidates ) const
{
  // Sanity checks
  SLIC_ASSERT( m_surfaceMesh != ATK_NULLPTR );
  SLIC_ASSERT( bins != ATK_NULLPTR );

  // STEP 0: count total number of surface elements
  int nelems = 0;
  for ( int ibin=0; ibin < nbins; ++ibin ) {
    const int bucketIdx = bins[ ibin ];
    nelems += m_bvhTree->getBucketNumObjects( bucketIdx );
  }

  // STEP 0: allocate array to store the distance of the bounding box of each
  // surface element to the query point.
  int* surface_elements = new int[ nelems ];
  double* dist          = new double[ nelems ];
  int* objectIds        = new int[ nelems ];
  int* indx             = new int[ nelems ];

  // STEP 1: get flat array of the surface elements and compute distances
  int icount = 0;
  for ( int ibin=0; ibin < nbins; ++ibin ) {

     const int binIdx   = bins[ ibin ];
     const int nobjects = m_bvhTree->getBucketNumObjects( binIdx );
     const int* objList = m_bvhTree->getBucketObjectArray( binIdx );

     for ( int iobject=0; iobject < nobjects; ++iobject ) {

        const int objectId = objList[ iobject ];
        const int cellIdx  = m_bvhTree->getObjectData( objectId );
        BoxType bbox       = m_bvhTree->getObjectBox( objectId );

//        dist[ icount ]           = this->getMaxSqDistance( bbox, pt );
        dist[ icount ]           = quest::squared_distance( pt, bbox );
        objectIds[ icount ]      = objectId;
        surface_elements[icount] = cellIdx;
        indx[ icount ]           = icount;
        ++icount;

     } // END for all objects within the bin

  } // END for all bins

  SLIC_ASSERT( icount==nelems );

  // STEP 2: sort the indices based on distance
  std::sort( indx, indx+nelems, detail::SortByDistance(dist) );

<<<<<<< HEAD
     SLIC_ASSERT( count >= 0 );
     normal += surfTri.normal();
     ++count;
=======
  // STEP 3: filter out candidates
  candidates.push_back( surface_elements[ indx[0] ] );
  const BoxType& bbox = m_bvhTree->getObjectBox( objectIds[ indx[0] ] );
  double maxDist = this->getMaxSqDistance( bbox, pt );
>>>>>>> a9ca8fdb

  for ( int i=1;  i < nelems; ++i ) {
    const int idx = indx[i];
    if ( dist[ idx ] < maxDist ) {
      candidates.push_back( surface_elements[ idx ] );
    }
  }

  // STEP 4: delete temporary distance array
  delete [] dist;
  delete [] objectIds;
  delete [] indx;
  delete [] surface_elements;
}

//------------------------------------------------------------------------------
template < int NDIMS >
inline BoundingBox<double,NDIMS>
SignedDistance< NDIMS >::getCellBoundingBox( int icell )
{
  // Sanity checks
  SLIC_ASSERT( m_surfaceMesh != ATK_NULLPTR );
  SLIC_ASSERT( icell >= 0 && icell < m_surfaceMesh->getMeshNumberOfCells() );

  // Get the cell type, for now we support linear triangle,quad in 3-D and
  // line segments in 2-D.
  const int cellType = m_surfaceMesh->getMeshCellType( icell );
  SLIC_ASSERT( cellType == MINT_TRIANGLE ||
               cellType == MINT_QUAD ||
               cellType == MINT_SEGMENT );
  const int nnodes = mint::cell::num_nodes[ cellType ];

  // Get the cell node IDs that make up the cell
  int* cellIds = new int[ nnodes ];
  m_surfaceMesh->getMeshCell( icell, cellIds );

  // compute the cell's bounding box
  BoxType bb;
  PointType pt;

  for ( int i=0; i < nnodes; ++i ) {

     m_surfaceMesh->getMeshNode( cellIds[ i ], pt.data() );
     bb.addPoint( pt );

  } // END for all cell nodes

  // clean up all dynamically allocated memory
  delete [] cellIds;

  return ( bb );
}

} /* namespace quest */
#endif /* SIGNEDDISTANCE_HPP_ */<|MERGE_RESOLUTION|>--- conflicted
+++ resolved
@@ -347,23 +347,6 @@
   SLIC_ASSERT( m_surfaceMesh != ATK_NULLPTR );
   SLIC_ASSERT( m_bvhTree != ATK_NULLPTR );
 
-<<<<<<< HEAD
-  PointType closest_pt;
-  VectorType normal;
-
-  int count        = 0;
-  int closest_cell = -1;
-  double minSqDist = std::numeric_limits< double >::max();
-  static double totalboxes;
-  std::vector< int > candidate_buckets;
-
-  m_bvhTree->find( pt, candidate_buckets );
-
-  const int nbuckets = candidate_buckets.size();
-  totalboxes+=nbuckets;
-
-  for ( int ibucket=0; ibucket < nbuckets; ++ibucket ) {
-=======
   // STEP 0: get list of buckets to satisfy point query
   m_bvhTree->find( pt, buckets );
 
@@ -416,21 +399,14 @@
   const int cpt_loc = cpt->cpt_location;
   const int index   = cpt->candidate_index;
   const int nelems  = cpt->nelems;
->>>>>>> a9ca8fdb
 
   if ( cpt_loc >= TriangleType::NUM_TRI_VERTS ) {
 
-<<<<<<< HEAD
-     totalobj+=numObjects;
-
-     for ( int iobject=0; iobject < numObjects; ++iobject ) {
-=======
     // CASE 1: closest point is on the face of the surface element
     N = cpt->surface_elements[ index ].normal();
 #ifdef ATK_DEBUG
     my_elements.push_back( cpt->element_ids[ index ] );
 #endif
->>>>>>> a9ca8fdb
 
   } else if ( cpt_loc < 0 ) {
 
@@ -606,16 +582,10 @@
   // STEP 2: sort the indices based on distance
   std::sort( indx, indx+nelems, detail::SortByDistance(dist) );
 
-<<<<<<< HEAD
-     SLIC_ASSERT( count >= 0 );
-     normal += surfTri.normal();
-     ++count;
-=======
   // STEP 3: filter out candidates
   candidates.push_back( surface_elements[ indx[0] ] );
   const BoxType& bbox = m_bvhTree->getObjectBox( objectIds[ indx[0] ] );
   double maxDist = this->getMaxSqDistance( bbox, pt );
->>>>>>> a9ca8fdb
 
   for ( int i=1;  i < nelems; ++i ) {
     const int idx = indx[i];

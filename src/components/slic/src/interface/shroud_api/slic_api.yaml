--- conflicted
+++ resolved
@@ -47,15 +47,7 @@
   -  decl: bool isInitialized()
   -  decl: void finalize()
 
-<<<<<<< HEAD
-  -  decl: void setAbortOnAssert( bool willAbort )
-  -  decl: bool getAbortOnAssert()
-  -  decl: void setAbortOnError( bool willAbort )
-  -  decl: bool getAbortOnError()
   -  decl: void createLogger( const std::string& name, char imask )
-=======
-#  -  decl: void createLogger( const std::string& name, char imask )
->>>>>>> 9f4e17ae
   -  decl: void activateLogger( const std::string& name )
   -  decl: std::string getActiveLoggerName()
   -  decl: void setLoggingMsgLevel( Level level )

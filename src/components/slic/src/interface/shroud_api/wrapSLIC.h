// wrapSLIC.h
// This is generated code, do not edit
//
// Copyright (c) 2015, Lawrence Livermore National Security, LLC.
// Produced at the Lawrence Livermore National Laboratory.
//
// All rights reserved.
//
// This source code cannot be distributed without permission and
// further review from Lawrence Livermore National Laboratory.
//
/**
 * \file wrapSLIC.h
 * \brief Shroud generated wrapper for SLIC library
 */
// For C users and C++ implementation

#ifndef WRAPSLIC_H
#define WRAPSLIC_H

#ifdef __cplusplus
extern "C" {
#endif

// declaration of wrapped types

// splicer begin C_definition
// splicer end C_definition

void SLIC_initialize();

bool SLIC_is_initialized();

void SLIC_finalize();

<<<<<<< HEAD
void SLIC_set_abort_on_assert(bool willAbort);

bool SLIC_get_abort_on_assert();

void SLIC_set_abort_on_error(bool willAbort);

bool SLIC_get_abort_on_error();

void SLIC_create_logger(const char * name, char imask);

void SLIC_create_logger_bufferify(const char * name, int Lname, char imask);

=======
>>>>>>> 9f4e17ae
void SLIC_activate_logger(const char * name);

void SLIC_activate_logger_bufferify(const char * name, int Lname);

void SLIC_get_active_logger_name_bufferify(char * name, int Lname);

void SLIC_set_logging_msg_level(int level);

void SLIC_log_message(int level, const char * message, const char * fileName, int line, bool filter);

void SLIC_log_message_bufferify(int level, const char * message, int Lmessage, const char * fileName, int LfileName, int line, bool filter);

#ifdef __cplusplus
}
#endif

#endif  // WRAPSLIC_H<|MERGE_RESOLUTION|>--- conflicted
+++ resolved
@@ -33,21 +33,10 @@
 
 void SLIC_finalize();
 
-<<<<<<< HEAD
-void SLIC_set_abort_on_assert(bool willAbort);
-
-bool SLIC_get_abort_on_assert();
-
-void SLIC_set_abort_on_error(bool willAbort);
-
-bool SLIC_get_abort_on_error();
-
 void SLIC_create_logger(const char * name, char imask);
 
 void SLIC_create_logger_bufferify(const char * name, int Lname, char imask);
 
-=======
->>>>>>> 9f4e17ae
 void SLIC_activate_logger(const char * name);
 
 void SLIC_activate_logger_bufferify(const char * name, int Lname);

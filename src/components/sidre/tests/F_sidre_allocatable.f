--- conflicted
+++ resolved
@@ -31,17 +31,9 @@
     ! Allocate array via Fortran
     allocate(iarray(10))
 
-<<<<<<< HEAD
-    view = root%create_allocatable_view("iarray", iarray)
-
-!XXX    type = view%get_type_id()
-=======
-    ! Register with datastore then 
-    view_iarray1 = root%register_allocatable("iarray", iarray)
-
-! Query metadata using datastore API.
-    type = view_iarray1%get_type_id()
->>>>>>> bf1569b2
+    view = root%create_allocatable_view("iarray", iarray)
+
+    type = view%get_type_id()
 !XXX    call assert_equals(type, ATK_C_INT_T)
 
     num_elements = view%get_number_of_elements()
@@ -60,10 +52,7 @@
   end subroutine local_allocatable_int
 
 !----------------------------------------------------------------------
-<<<<<<< HEAD
-! Allocate array via the datastore
-  subroutine ds_allocatable_int
-=======
+
 ! Register with datastore, check type and length
 ! Allocate array via the datastore
 ! Check from Fortran with ALLOCATED and SIZE
@@ -74,7 +63,7 @@
 
     type(datastore) ds
     type(datagroup) root
-    type(dataview)  view_iarray1
+    type(dataview)  view
     integer num_elements
     integer type
     integer i
@@ -83,17 +72,17 @@
     root = ds%get_root()
 
     ! Register with datastore, check type and length
-    view_iarray1 = root%register_allocatable("iarray", iarray)
-
-    type = view_iarray1%get_type_id()
-!XXX    call assert_equals(type, ATK_C_INT_T)
-
-    num_elements = view_iarray1%get_number_of_elements()
+    view = root%create_allocatable_view("iarray", iarray)
+
+    type = view%get_type_id()
+!XXX    call assert_equals(type, ATK_C_INT_T)
+
+    num_elements = view%get_number_of_elements()
     call assert_equals(num_elements, 0)
 
     ! Allocate array via datastore
-    call view_iarray1%declare(ATK_C_INT_T, 10)
-    call view_iarray1%allocate()
+    call view%declare(ATK_C_INT_T, 10)
+    call view%allocate()
     
     ! Check from Fortran with ALLOCATED and SIZE
     call assert_true(allocated(iarray))
@@ -102,10 +91,10 @@
     call assert_equals(size(iarray), 10)
 
 ! Check datastore metadata
-    type = view_iarray1%get_type_id()
-!XXX    call assert_equals(type, ATK_C_INT_T)
-
-    num_elements = view_iarray1%get_number_of_elements()
+    type = view%get_type_id()
+!XXX    call assert_equals(type, ATK_C_INT_T)
+
+    num_elements = view%get_number_of_elements()
     call assert_equals(num_elements, 10)
 
     ! get array via a pointer
@@ -113,10 +102,13 @@
        iarray(i) = i
     enddo
     
-    call view_iarray1%get_value(ipointer)
-    call assert_true(all(iarray.eq.ipointer))
-
-    call ds%delete()
+    call view%get_value(ipointer)
+    call assert_true(all(iarray.eq.ipointer))
+
+    call ds%delete()
+
+    ! deleting the datastore deallocates iarray
+    call assert_false(allocated(iarray))
 
   end subroutine ds_allocatable_int
 
@@ -126,7 +118,6 @@
 ! Allocate array via Fortran
 ! Check datastore metadata
   subroutine sync_allocatable_int
->>>>>>> bf1569b2
     integer, allocatable :: iarray(:)
     integer, pointer :: ipointer(:)
 
@@ -140,54 +131,36 @@
     ds = datastore_new()
     root = ds%get_root()
 
-<<<<<<< HEAD
-    view = root%create_allocatable_view("iarray", iarray)
-
-!XXX    type = view%get_type_id()
-!XXX    call assert_equals(type, ATK_C_INT_T)
-
-    call view%declare(ATK_C_INT_T, 10)
-    call view%allocate()
-    
-=======
     ! Register with datastore
-    view_iarray1 = root%register_allocatable("iarray", iarray)
-
-    type = view_iarray1%get_type_id()
+    view = root%create_allocatable_view("iarray", iarray)
+
+    type = view%get_type_id()
 !XXX    call assert_equals(type, ATK_C_INT_T)
 
     ! Allocate array via Fortran
     allocate(iarray(10))
->>>>>>> bf1569b2
     call assert_true(allocated(iarray))
     call assert_equals(size(iarray), 10)
 
     ! Check datastore metadata
-    call view_iarray1%sync
-    type = view_iarray1%get_type_id()
-!XXX    call assert_equals(type, ATK_C_INT_T)
-
-    num_elements = view_iarray1%get_number_of_elements()
-    call assert_equals(num_elements, 10)
-
-    do i=1,10
-       iarray(i) = i
-    enddo
-
-    ! get array via a pointer
-    call view%get_value(ipointer)
-    call assert_true(all(iarray.eq.ipointer))
-
-    call ds%delete()
-
-<<<<<<< HEAD
-    ! deleting the datastore deallocates iarray
-    call assert_false(allocated(iarray))
-
-  end subroutine ds_allocatable_int
-=======
+!XXX    call view%sync
+    type = view%get_type_id()
+!XXX    call assert_equals(type, ATK_C_INT_T)
+
+    num_elements = view%get_number_of_elements()
+    call assert_equals(num_elements, 10)
+
+    do i=1,10
+       iarray(i) = i
+    enddo
+
+    ! get array via a pointer
+    call view%get_value(ipointer)
+    call assert_true(all(iarray.eq.ipointer))
+
+    call ds%delete()
+
   end subroutine sync_allocatable_int
->>>>>>> bf1569b2
 
 !----------------------------------------------------------------------
 !
@@ -213,11 +186,7 @@
 
     view = root%register_static("iarray", iarray)
 
-<<<<<<< HEAD
-!XXX    type = view%get_type_id()
-=======
-    type = view_iarray1%get_type_id()
->>>>>>> bf1569b2
+    type = view%get_type_id()
 !XXX    call assert_equals(type, ATK_C_INT_T)
 
     num_elements = view%get_number_of_elements()
@@ -231,11 +200,8 @@
 
   end subroutine local_static_int_array
 
-<<<<<<< HEAD
-!----------------------------------------------------------------------
-=======
+!----------------------------------------------------------------------
 !--- check other types
->>>>>>> bf1569b2
 
   subroutine local_allocatable_double
     use iso_c_binding
@@ -244,11 +210,7 @@
 
     type(datastore) ds
     type(datagroup) root
-<<<<<<< HEAD
-    type(dataview)  view
-=======
-    type(dataview)  view_iarray1
->>>>>>> bf1569b2
+    type(dataview)  view
     integer num_elements
     integer type
     integer i
@@ -257,44 +219,29 @@
     root = ds%get_root()
 
     allocate(iarray(10))
+
+    view = root%create_allocatable_view("iarray", iarray)
+
+    type = view%get_type_id()
+!XXX    call assert_equals(type, ATK_C_DOUBLE_T)
+
+    num_elements = view%get_number_of_elements()
+    call assert_equals(num_elements, 10)
+
     do i=1,10
        iarray(i) = i + 0.5d0
     enddo
 
-<<<<<<< HEAD
-    view = root%create_allocatable_view("iarray", iarray)
-
-!XXX    type = view%get_type_id()
-!XXX    call assert_equals(type, ATK_C_DOUBLE_T)
-
-    num_elements = view%get_number_of_elements()
-    call assert_equals(num_elements, 10)
-
-    ! get array via a pointer
-    call view%get_value(ipointer)
-=======
-    view_iarray1 = root%register_allocatable("iarray", iarray)
-
-    type = view_iarray1%get_type_id()
-!XXX    call assert_equals(type, ATK_C_DOUBLE_T)
-
-    num_elements = view_iarray1%get_number_of_elements()
-    call assert_equals(num_elements, 10)
-
-    ! get array via a pointer
-    call view_iarray1%get_value(ipointer)
->>>>>>> bf1569b2
+    ! get array via a pointer
+    call view%get_value(ipointer)
     call assert_true(all(abs(iarray-ipointer).lt..0005))
 
     call ds%delete()
 
   end subroutine local_allocatable_double
 
-<<<<<<< HEAD
-=======
-!----------------------------------------------------------------------
-
->>>>>>> bf1569b2
+!----------------------------------------------------------------------
+
 end module sidre_allocatable
 
 
@@ -310,7 +257,7 @@
 
   call local_allocatable_int
   call ds_allocatable_int
-  call sync_allocatable_int
+!XXX  call sync_allocatable_int
   call local_static_int_array
   call local_allocatable_double
 

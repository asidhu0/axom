/*
 * Copyright (c) 2015, Lawrence Livermore National Security, LLC.
 * Produced at the Lawrence Livermore National Laboratory.
 *
 * All rights reserved.
 *
 * This source code cannot be distributed without permission and
 * further review from Lawrence Livermore National Laboratory.
 */

/*!
 ******************************************************************************
 *
 * \file
 *
 * \brief   Header file containing definition of DataView class.
 *
 ******************************************************************************
 */

#ifndef DATAVIEW_HPP_
#define DATAVIEW_HPP_

// Standard C++ headers
#include <string>

// Other CS Toolkit headers
#include "common/CommonTypes.hpp"
#include "slic/slic.hpp"

// SiDRe project headers
#include "sidre/SidreTypes.hpp"

namespace asctoolkit
{
namespace sidre
{

// using directives to make Conduit usage easier and less visible
using conduit::Node;
using conduit::Schema;

class DataBuffer;
class DataGroup;
class DataStore;

/*!
 * \class DataView
 *
 * \brief DataView provides a "view" into data, which may be owned by a
 *        DataBuffer object or owned externally.
 *
 * The DataView class has the following properties:
 *
 *    - DataView objects can only be created via the DataGroup interface,
 *      not directly. The view object is owned by the DataGroup object that
 *      creates it.
 *    - A DataView object has a unique name (string) within the DataGroup
 *      that owns it.
 *    - A DataView holds a pointer to the DataGroup that created it and which
 *      owns it.
 *    - A DataView object can refer to data in one of four ways:
 *        # It can decribe a view into data owned by a DataBuffer.
 *        # A view can be created to describe and allocate data, using 
 *          semantics similar to DataBuffer data declaration and allocation. 
 *          In this case, no other view is allowed to allocate, reallocate,
 *          or deallocate the buffer.
 *        # It can hold a pointer to an "external" data object. In this case,
 *          the view can describe the data as though it owns it and view
 *          operations are essentially the same as the previous two cases.
 *        # It can hold a pointer to an "opaque" data object. In this case,
 *          the view knows nothing about the structure of the data; the view
 *          is essentially a handle to the data.
 *    - For any DataView object that is "external" or associated with a 
 *      DataBuffer, the data description of the view may be specified, or
 *      changed, by calling one of the apply() methods.  
 *
 */
class DataView
{
public:

  //
  // Friend declaration to constrain usage via controlled access to
  // private members.
  //
  friend class DataGroup;

//@{
//!  @name DataView allocation methods

  /*!
   * \brief Allocate data for a view, previously defined.
   *
   * NOTE: Allocation from a view is only allowed if it is the only
   *       view associated with its buffer, or if it is not opaque or
   *       external. If either condition is true, this method does nothing.
   *
   * \return pointer to this DataView object.
   */
  DataView * allocate();

  /*!
   * \brief Allocate data for view with given type and number of elements.
   *
   * NOTE: Allocation from a view is only allowed if it is the only
   *       view associated with its buffer, or if it is not opaque or
   *       external. If either condition is true, or given number of 
   *       elements is < 0, this method does nothing.
   *
   * \return pointer to this DataView object.
   */
  DataView * allocate( TypeID type, SidreLength num_elems);

  /*!
   * \brief Allocate data for view described by a Conduit data type object.
   *
   * NOTE: Allocation from a view is only allowed if it is the only
   *       view associated with its buffer, or if it is not opaque or
   *       external. If either condition is true, this method does nothing.
   *
   * \return pointer to this DataView object.
   */
  DataView * allocate(const DataType& dtype);

  /*!
   * \brief Allocate data for view described by a Conduit schema object.
   *
   * NOTE: Allocation from a view is only allowed if it is the only
   *       view associated with its buffer, or if it is not opaque or
   *       external. If either condition is true, this method does nothing.
   *
   * \return pointer to this DataView object.
   */
  DataView * allocate(const Schema& schema);

  /*!
   * \brief  Reallocate data for view to given number of elements (type
   *         stays the same).
   *
   * NOTE: Reallocation from a view is only allowed if it is the only
   *       view associated with its buffer, or if it is not opaque or
   *       external. If either condition is true, or given number of 
   *       elements is < 0, this method does nothing.
   *
   * \return pointer to this DataView object.
   */
  DataView * reallocate(SidreLength num_elems);

  /*!
   * \brief  Reallocate data for view as specified by Conduit data type object.
   *
   * NOTE: Reallocation from a view is only allowed if it is the only
   *       view associated with its buffer, or if it is not opaque or
   *       external. If either condition is true, this method does nothing.
   *
   * NOTE: The current type of the view data must match that of the given 
   *       data type object. If not, the method does nothing.
   *
   * \return pointer to this DataView object.
   */
  DataView * reallocate(const DataType& dtype);

  /*!
   * \brief  Reallocate data for view as specified by Conduit schema object.
   *
   * NOTE: Reallocation from a view is only allowed if it is the only
   *       view associated with its buffer, or if it is not opaque or
   *       external. If either condition is true, this method does nothing.
   *
   * NOTE: The current type of the view data must match that of the given 
   *       schema object. If not, the method does nothing.
   *
   * \return pointer to this DataView object.
   */
  DataView * reallocate(const Schema& schema);

//@}

  /*!
   * \brief Attach DataBuffer object to data view.
   *
   * Note that view cannot be used to access data in buffer until it
   * is described by calling an apply() method.
   *
   * If data view is opaque, already associated with a buffer, or given 
   * buffer pointer is null, method does nothing.
   *
   * \return pointer to this DataView object.
   */
  DataView * attachBuffer( DataBuffer * buff );


//@{
//!  @name DataView apply (data description) methods

  /*!
   * \brief Apply data description of a previously declared to data view.
   *
   * If view is opaque, the method does nothing.
   *
   * \return pointer to this DataView object.
   */
  DataView * apply();

  /*!
   * \brief Apply data description defined by number of elements, and
   *        optionally offset and stride to data view (type remains the same).
   *
   * NOTE: The units for offset and stride are in number of elements, which
   *       is different than the DataType usage below where offset and stride
   *       are in number of bytes.
   *
   * IMPORTANT: If view has been previously declared (or applied), this 
   *            operation will apply the new data description to the view.
   *
   * IMPORTANT: If view has no data buffer object attached, this method 
   *            does nothing because it doesn't know type information.
   *
   * If given number of elements < 0, offset < 0, or view is opaque, the
   * method also does nothing.
   *
   * \return pointer to this DataView object.
   */
  DataView * apply( SidreLength num_elems,
                    SidreLength offset = 0,
                    SidreLength stride = 1);

  /*!
   * \brief Apply data description defined by type and number of elements, and 
   *        optionally offset and stride to data view.
   *
   * NOTE: The units for offset and stride are in number of elements, which
   *       is different than the DataType usage below where offset and stride
   *       are in number of bytes.
   *
   * IMPORTANT: If view has been previously declared (or applied), this 
   *            operation will apply the new data description to the view.
   *
   * If given number of elements < 0, offset < 0, or view is opaque, the
   * method does nothing.
   *
   * \return pointer to this DataView object.
   */
  DataView * apply( TypeID type, SidreLength num_elems,
                                 SidreLength offset = 0,
                                 SidreLength stride = 1);

  DataView * apply( TypeID type, int ndims, SidreLength * shape );

  /*!
   * \brief Apply data description of given Conduit data type to data view.
   *
   * If view is opaque, the method does nothing.
   *
   * \return pointer to this DataView object.
   */
  DataView * apply(const DataType& dtype);

  /*!
   * \brief Apply data description of given Conduit schema to data view.
   *        this DataView object
   *
   * If view is opaque, the method does nothing.
   *
   * \return pointer to this DataView object.
   */
  DataView * apply(const Schema& schema);

//@}

//@{
//!  @name DataView query methods

  /*!
   * \brief Return true if view has a an associated DataBuffer object
   *        (e.g., view is not opaque, it has been created with a buffer,
   *         it has been allocated, etc.); false otherwise.
   */
  bool  hasBuffer() const
  {
    return m_data_buffer != ATK_NULLPTR;
  }

  /*!
   * \brief Return true if view is opaque (i.e., view has no knowledge 
   *        of the data it holds and can only return a void* pointer to it);
   *        false otherwise.
   */
  bool  isOpaque() const
  {
    return m_is_opaque;
  }

  /*!
   * \brief Return true if data declaration has been applied to data
   *        in buffer associated with view; false otherwise.
   */
  bool isApplied() const
  {
    return m_is_applied;
  }

  /*!
   * \brief Return total number of bytes associated with this DataView object.
   *
   * IMPORTANT: This is the total bytes described by the view; they may not 
   *            yet be allocated.
   */
  size_t getTotalBytes() const
  {
    return m_schema.total_bytes();
  }

  /*!
   * \brief Return total number of elements described by this DataView object.
   *
   * IMPORTANT: This is the number of elements described by the view; 
   *            they may not yet be allocated.
   */
  size_t getNumElements() const
  {
    return m_schema.dtype().number_of_elements();
  }

  /*!
   * \brief Return number of dimensions in data view.
   */
  int getNumDimensions() const;

  /*!
   * \brief Return number of dimensions in data view and fill in shape of this data view object.
   *
   *  ndims - maximum number of dimensions to return.
   */
  int getShape(int ndims, SidreLength * shape) const;

//@}


//@{
//!  @name Accessor methods

  /*!
   * \brief Return const reference to name of DataView.
   */
  const std::string& getName() const
  {
    return m_name;
  }

  /*!
   * \brief Return pointer to non-const DataGroup that owns DataView object.
   */
  DataGroup * getOwningGroup()
  {
    return m_owning_group;
  }

  /*!
   * \brief Return pointer to const DataGroup that owns DataView object.
   */
  const DataGroup * getOwningGroup() const
  {
    return m_owning_group;
  }

  /*!
   * \brief Return type of data for this DataView object.
   */
  TypeID getTypeID() const
  {
    return static_cast<TypeID>(m_node.dtype().id());
  }

  /*!
   * \brief Return pointer to non-const DataBuffer associated with DataView.
   */
  DataBuffer * getBuffer()
  {
    return m_data_buffer;
  }

  /*!
   * \brief Return pointer to const DataBuffer associated with DataView.
   */
  const DataBuffer * getBuffer() const
  {
    return m_data_buffer;
  }
  /*!
   * \brief Return const reference to Conduit schema describing data.
   */
  const Schema& getSchema() const
  {
    return m_schema;
  }

  /*!
   * \brief Return non-const reference to Conduit node holding data.
   */
  Node& getNode()
  {
    return m_node;
  }

  /*!
   * \brief Return const reference to Conduit node holding data.
   */
  const Node& getNode() const
  {
    return m_node;
  }

  //@}

  //@{
  //! @name Accessor methods for retrieving data from a view.  These require the caller to assign the return value
  //! to a variable.
  //! Examples:
  //! int my_int = getData();
  //! int* my_ptr = getData();

  /*!
   * \brief Return a pointer or conduit int_array object to the view's array data.
   */
  Node::Value getArray()
  {
    //TODO add check that view holds array data.  Will be added in later commit.
    //If debug, should trigger assert.  If release, issue warning.
    return getData();
  }

  /*!
   * \brief Returns a copy of the string contained in the view.
   */
  Node::Value getString()
  {
    //TODO add check that view holds array data.  Will be added in later commit.
    //If debug, should trigger assert.  If release, issue warning.
    return getData();
  }

  /*!
   * \brief Returns a void pointer to the view's data.
   * The returned pointer value will take into account any offsets or strides applied to described data.
   */
  void * getVoidPtr()
  {
    // This needs to be changed to check if data is owned, not whether it's described (ie opaque or not)
    if (isOpaque())
    {
      return (void *)m_node.as_uint64();
    }
    // else, view contains data store owned data so retrieve pointer to node's data.
    else
    {
      return m_node.element_ptr(0);
    }
  }

  /*!
   * \brief Returns a copy of the scalar value contained in the view.
   */
  Node::Value getScalar()
  {
    return getData();
  }

  /*!
   * \brief This is an advanced accessor function for retrieving the data in a view that allows a developer more
   * flexibility with casting the data to another type.  It will allow a developer to cast held data to any compatible
   * type allowed by the conduit Node::Value return overloading mechanism.
   */
  Node::Value getData()
  {
    //TODO - add check that data is described (not opaque)
    SLIC_ASSERT_MSG( !isOpaque(), "This view contains data that is not described to the data store (opaque).  You "
      << "must use getVoidPtr() to retrieve a pointer to opaque data.");

    return m_node.value();
  }

  //@}

  //@{
  //!  @name Set methods for setting data in the view.  Set methods are provided for simple scalars, strings, and
  //!  void pointers for undescribed (opaque) data.
  //!  are stored directly in the view's node (or in the case of an opaque pointer, in the class member m_data_ptr.

  // Developer note: Strings, Scalars, and pointers to unowned described (external) or undescribed (opaque) data can
  // all be handled by the view's conduit node.  Having a data buffer is unnecessary, so there is room for refactoring
  // here.  (However, scalars will be refactored in the future to be in a scalar pool).

  /*!
   * \brief Set view to point to undescribed data not owned by the data store (ie, opaque data).
   *
   * \return pointer to this DataView object.
   */
  DataView* setVoidPtr(void * value);

  /*!
   * \brief Set node's data (should be a string).
   */
  DataView* setString(const std::string& value)
  {
    // TODO: Will add check to verify that view holds a string in later commit (need enum set up first).
    // TODO: Check with Cyrus that the set_string function is the right call (should be).
    m_node.set_string(value);
    return this;
  }

  /*!
   * \brief Set  node's data ( should be a scalar ).
   */
  template<typename ScalarType>
  DataView* setScalar(ScalarType value)
  {
    // Check that parameter type provided matches what type is stored in the node.
#if defined(ATK_DEBUG)
    DataTypeId arg_id = SidreTT<ScalarType>::id();
    SLIC_ASSERT_MSG( arg_id == m_node.dtype().id(),
      "Mismatch between setScalar()" << DataType::id_to_name( arg_id ) << ") and type contained in the buffer (" << m_node.dtype().name() << ").");
#endif

    m_node.set(value);
    return this;
  }

<<<<<<< HEAD
  //@}
=======
  /*!
   * \brief Set view to hold data referenced with given pointer.
   *
   * Note that the view will be "opaque"; i.e., it will have no knowledge of 
   * type or structure of the data.
   *
   * \return pointer to this DataView object.
   */
  DataView* setOpaque(void * opaque_ptr);

//@}
>>>>>>> 72790b55

  /*!
   * \brief Lightweight templated wrapper around getData() that can be used when you are calling getData(), but not
   * assigning the return.
   *
   */
  // TODO - Will a app code ever use this?  We are just using it for internal tests, so maybe we can move this function
  // to a 'test helper' source file and remove it from the core API.
  template<typename DataType>
  DataType getData()
  {
    DataType data = m_node.value();
    return data;
  }

//@{
//!  @name DataView print methods.

  /*!
   * \brief Print JSON description of data view to stdout.
   */
  void print() const;

  /*!
   * \brief Print JSON description of data view to an ostream.
   */
  void print(std::ostream& os) const;

//@}

  /*!
   * \brief Copy data view description to given Conduit node.
   */
  void info(Node& n) const;

private:

//@{
//!  @name Private DataView ctors and dtors 
//!        (callable only by DataGroup and DataView methods).

  /*!
   *  \brief Private ctor that creates a DataView with given name
   *         in given parent group and which has no data associated with it.
   */
  DataView( const std::string& name,
            DataGroup * const owning_group );

  /*!
   *  \brief Private ctor that creates a DataView with given name
   *         in given parent group and which is associated with given
   *         DataBuffer object.
   */
  DataView( const std::string& name,
            DataGroup * const owning_group,
            DataBuffer * const data_buffer );

  /*!
   *  \brief Private ctor that creates an opaque DataView with given name
   *         in given parent group.
   */
  DataView( const std::string& name,
            DataGroup * const owning_group,
            void * opaque_ptr);

  /*!
   * \brief Private copy ctor.
   */
  DataView(const DataView& source);

  /*!
   * \brief Private dtor.
   */
  ~DataView();

//@}


  /*!
   *  \brief Private method returns true if data allocation on view is a
   *         valid operation; else false
   */
  bool allocationIsValid() const; 

//@{
//!  @name Private DataView declaration methods.
//!        (callable only by DataGroup and DataView methods).

  /*!
   * \brief Declare a data view with given type and number of elements, and
   *        
   *
   * IMPORTANT: If view has been previously declared, this operation will
   *            re-declare the view. To have the new declaration take effect,
   *            the apply() method must be called.
   *
   * If given number of elements < 0, or view is opaque, method does nothing.
   *
   * \return pointer to this DataView object.
   */
  DataView * declare( TypeID type, SidreLength num_elems);

  /*!
   * \brief Declare a data view with a Conduit data type object.
   *
   * IMPORTANT: If view has been previously declared, this operation will
   *            re-declare the view. To have the new declaration take effect,
   *            the apply() method must be called.
   *
   * If view is opaque, the method does nothing.
   *
   * \return pointer to this DataView object.
   */
  DataView * declare(const DataType& dtype);

  /*!
   * \brief Declare a data view with a Conduit schema object.
   *
   * IMPORTANT: If view has been previously declared, this operation will
   *            re-declare the view. To have the new declaration take effect,
   *            the apply() method must be called.
   *
   * If view is opaque, the method does nothing.
   *
   * \return pointer to this DataView object.
   */
  DataView * declare(const Schema& schema);

//@}

  /// Name of this DataView object.
  std::string m_name;

  /// DataGroup object that owns this DataView object.
  DataGroup * m_owning_group;

  /// DataBuffer associated with this DataView object.
  DataBuffer * m_data_buffer;

  /// Conduit Schema that describes this DataView.
  Schema m_schema;

  /// Conduit node used to access the data in this DataView.
  Node m_node;

  // TODO - these will get replaced with enum types for the different states of a view (described, applied, allocated, etc)

  /// Is this DataView opaque?  Will get refactored.
  bool m_is_opaque;

  /// Has Schema been applied data? Will get refactored.
  bool m_is_applied;

  /// Shape information
  std::vector<SidreLength> * m_shape;

  /*!
   *  Unimplemented ctors and copy-assignment operators.
   */
#ifdef USE_CXX11
  DataView() = delete;
  DataView( DataView&& ) = delete;

  DataView& operator=( const DataView& ) = delete;
  DataView& operator=( DataView&& ) = delete;
#else
  DataView();
  DataView& operator=( const DataView& );
#endif

};


} /* end namespace sidre */
} /* end namespace asctoolkit */

#endif /* DATAVIEW_HPP_ */<|MERGE_RESOLUTION|>--- conflicted
+++ resolved
@@ -527,21 +527,7 @@
     return this;
   }
 
-<<<<<<< HEAD
   //@}
-=======
-  /*!
-   * \brief Set view to hold data referenced with given pointer.
-   *
-   * Note that the view will be "opaque"; i.e., it will have no knowledge of 
-   * type or structure of the data.
-   *
-   * \return pointer to this DataView object.
-   */
-  DataView* setOpaque(void * opaque_ptr);
-
-//@}
->>>>>>> 72790b55
 
   /*!
    * \brief Lightweight templated wrapper around getData() that can be used when you are calling getData(), but not

/*
 * Copyright (c) 2015, Lawrence Livermore National Security, LLC.
 * Produced at the Lawrence Livermore National Laboratory.
 *
 * All rights reserved.
 *
 * This source code cannot be distributed without permission and
 * further review from Lawrence Livermore National Laboratory.
 */

/*!
 ******************************************************************************
 *
 * \file
 *
 * \brief   Header file containing definition of DataStore class.
 *
 ******************************************************************************
 */

#ifndef DATASTORE_HPP_
#define DATASTORE_HPP_

// Standard C++ headers
#include <vector>
#include <stack>

<<<<<<< HEAD
#include "relay.hpp"

// Other CS Toolkit headers
=======
// Other toolkit component headers
>>>>>>> aeea7a89
#include "common/CommonTypes.hpp"

// Sidre project headers
#include "SidreTypes.hpp"

namespace asctoolkit
{
namespace sidre
{

// using directives to make Conduit usage easier and less visible
using conduit::Node;

class DataBuffer;
class DataGroup;

/*!
 * \class DataStore
 *
 * \brief DataStore is the main interface for creating and accessing
 *        buffer objects.
 *
 * It maintains a collection of buffer objects and owns the "root"
 * group, called "/". A group hierachy (a tree) is created by
 * creating child groups within other group.
 */
class DataStore
{
public:

  /*!
   * \brief Default ctor initializes datastore object and creates root group.
   *
   * Ctor also initializes SLIC logging environment if it is not already 
   * initialized.
   */
  DataStore();

  /*!
   * \brief Dtor destroys all contents of the datastore, including data held
   *        in buffers if owned by the buffers.
   */
  ~DataStore();

  /*!
   * \brief Return pointer to the root group.
   */
  DataGroup * getRoot()
  {
    return m_RootGroup;
  };

  /*!
   * \brief Return pointer to the root DataGroup.
   */
  const DataGroup * getRoot() const
  {
    return m_RootGroup;
  };

//@{
//!  @name Methods to query, access, create, and destroy buffers.

  /*!
   * \brief Return number of buffers in the datastore.
   */
  size_t getNumBuffers() const
  {
    return m_data_buffers.size() - m_free_buffer_ids.size();
  }

  /*!
   * \brief Return true if DataStore owns a buffer with given index;
   *        else false.
   */
  bool hasBuffer( IndexType idx ) const
  {
    return ( 0 <= idx && static_cast<unsigned>(idx) < m_data_buffers.size() &&
             m_data_buffers[idx] != ATK_NULLPTR );
  }

  /*!
   * \brief Return (non-const) pointer to data buffer object with given index,
   *        or ATK_NULLPTR if none exists.
   */
  DataBuffer * getBuffer( IndexType idx ) const;

  /*!
   * \brief Create an undescribed data buffer object and return a pointer to it.
   *
   *        The buffer must be described before it can be allocated.
   *
   *        The buffer object is assigned a unique index when created and the
   *        buffer object is owned by the data store object.
   */
  DataBuffer * createBuffer();

  /*!
   * \brief Create a data buffer object with specified type and number of
   *        elements and return a pointer to it.
   *
   *        See the DataBuffer::describe() method for valid data description.
   *
   *        The buffer object is assigned a unique index when created and the
   *        buffer object is owned by the data store object.
   */
  DataBuffer * createBuffer( TypeID type, SidreLength num_elems );

  /*!
   * \brief Remove data buffer from the datastore and destroy it and
   *        its data.
   *
   *        Note that buffer destruction detaches it from all views to
   *        which it is attached.
   */
  void destroyBuffer( DataBuffer * buff );

  /*!
   * \brief Remove data buffer with given index from the datastore and
   *        destroy it and its data.
   *
   *        Note that buffer destruction detaches it from all views to
   *        which it is attached.
   */
  void destroyBuffer( IndexType idx );

  /*!
   * \brief Remove all data buffers from the datastore and destroy them
   *        and their data.
   *
   *        Note that buffer destruction detaches it from all views to
   *        which it is attached.
   */
  void destroyAllBuffers();

//@}

//@{
//!  @name Methods useful for iterating over buffers in DataStore

  /*!
   * \brief Return first valid buffer index.
   *
   *        sidre::InvalidIndex is returned if group has no buffers.
   */
  IndexType getFirstValidBufferIndex() const;

  /*!
   * \brief Return next valid buffer index after given index.
   *
   *        sidre::InvalidIndex is returned if there is no valid next index.
   */
  IndexType getNextValidBufferIndex(IndexType idx) const;

//@}

  /*!
   * \brief Copy DataStore Group hierarchy (starting at root) and buffer 
   *        descriptions to given Conduit node.
   */
  void info(Node& n) const;

  /*!
   * \brief Print JSON description of DataStore Group hierarchy (starting at 
   *        root) and buffer descriptions to std::cout.
   */
  void print() const;

  /*!
   * \brief Print JSON description of DataStore Group hierarchy (starting at
   *        root) and buffer descriptions to given output stream.
   */
  void print(std::ostream& os) const;


  /// Developer notes:
  /// We should reduce these functions when SPIO is fully available ( in both serial and parallel ).
  /// We only need one or two simple save functions.  Try to keep this class simple and move the I/O
  /// interfaces to SPIO.

  /*!
   * \brief Save the datastore to a new file.
   * Supported protocols are conduit (binary), conduit_hdf5, and text (for debugging).
   * If a group is not provided, the root group will be saved.
   */
  void save( const std::string& file_path,
             const std::string& protocol,
             const DataGroup* group = ATK_NULLPTR ) const;

  /*!
   * \brief Save the datastore to an existing hdf5 file.
   * If a group is not provided, the root group will be saved.
   */
  void save( const hid_t& h5_file_id,
             const DataGroup* group = ATK_NULLPTR ) const;

  /*!
   * \brief Load the datastore from a file
   * If a group is not provided, it will be loaded into the root group.
   */
  void load(const std::string& file_path,
            const std::string& protocol,
            DataGroup * group = ATK_NULLPTR);

  /*!
   * \brief Load the datastore from an hdf5 file.
   * If a group is not provided, it will be loaded into the root group.
   */
  void load(const hid_t& h5_file_id,
            DataGroup * group = ATK_NULLPTR);

  /*!
   * \brief Add view description and references to it's data to a conduit tree.
   */

  /*!
   * \brief Add the datastore hierarchy and references to it's data to a conduit tree.
   * This includes the group/view hierarchy and buffers.
   */
  void exportTo( const DataGroup * group,
                  conduit::Node& data_holder ) const;
  /*!
   * \brief Restore a datastore hierarchy and data contents (buffers, etc) from a conduit tree.
   */

  void importFrom(DataGroup * group,
                  conduit::Node& data_holder);

private:
  /*!
   *  Unimplemented ctors and copy-assignment operators.
   */
#ifdef USE_CXX11
  DataStore( const DataStore& ) = delete;
  DataStore( DataStore&& ) = delete;

  DataStore& operator=( const DataStore& ) = delete;
  DataStore& operator=( DataStore&& ) = delete;
#else
  DataStore( const DataStore& );
  DataStore& operator=( const DataStore& );
#endif

  /// Root data group, created when DataStore object is created.
  DataGroup * m_RootGroup;

  /// Collection of buffers in DataStore instance.
  std::vector<DataBuffer *> m_data_buffers;

  /// Collection of unused unique buffer indices (they can be recycled).
  std::stack< IndexType > m_free_buffer_ids;

  /// Flag indicating whether SLIC logging environment was initialized in ctor.
  bool m_need_to_finalize_slic;
};


} /* end namespace sidre */
} /* end namespace asctoolkit */

#endif /* DATASTORE_HPP_ */<|MERGE_RESOLUTION|>--- conflicted
+++ resolved
@@ -25,14 +25,11 @@
 #include <vector>
 #include <stack>
 
-<<<<<<< HEAD
 #include "relay.hpp"
 
 // Other CS Toolkit headers
-=======
-// Other toolkit component headers
->>>>>>> aeea7a89
 #include "common/CommonTypes.hpp"
+#include "slic/slic.hpp"
 
 // Sidre project headers
 #include "SidreTypes.hpp"

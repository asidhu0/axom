--- conflicted
+++ resolved
@@ -458,27 +458,16 @@
   // conduit node set is compatible with what's in the file.
   std::set<IndexType> buffer_indices;
 
-<<<<<<< HEAD
   // Create Conduit object to hold external views
   Node& external_holder = data_holder["external"];
   external_holder.set_dtype(DataType::object());
 
-  // Tell group to add itself and all sub-groups and views to node.
-  // Any buffers referenced by those views will be tracked in the
-=======
   // Tell Group to add itself and all sub-Groups and Views to node.
   // Any Buffers referenced by those Views will be tracked in the
->>>>>>> 2f7a4b4d
   // buffer_indices
   group->exportTo(data_holder, buffer_indices, external_holder);
 
-<<<<<<< HEAD
   if (! buffer_indices.empty())
-=======
-  // Now, add all those referenced Buffers to the node.
-  for (std::set<IndexType>::iterator s_it = buffer_indices.begin();
-       s_it != buffer_indices.end(); ++s_it)
->>>>>>> 2f7a4b4d
   {
     // Now, add all the referenced buffers to the node.
     Node & bnode = data_holder["buffers"];

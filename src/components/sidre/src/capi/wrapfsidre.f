--- conflicted
+++ resolved
@@ -131,22 +131,16 @@
         procedure :: get_num_views => datagroup_get_num_views
         procedure :: get_num_groups => datagroup_get_num_groups
         procedure :: has_view => datagroup_has_view
-<<<<<<< HEAD
-        procedure :: create_view_and_buffer_simple => datagroup_create_view_and_buffer_simple
-        procedure :: create_view_and_buffer_from_type_int => datagroup_create_view_and_buffer_from_type_int
-        procedure :: create_view_and_buffer_from_type_long => datagroup_create_view_and_buffer_from_type_long
-=======
         procedure :: get_view_from_name => datagroup_get_view_from_name
         procedure :: get_view_from_index => datagroup_get_view_from_index
         procedure :: get_view_index => datagroup_get_view_index
         procedure :: get_view_name => datagroup_get_view_name
-        procedure :: create_view_and_allocate_int => datagroup_create_view_and_allocate_int
-        procedure :: create_view_and_allocate_long => datagroup_create_view_and_allocate_long
+        procedure :: create_view_and_allocate_from_type_int => datagroup_create_view_and_allocate_from_type_int
+        procedure :: create_view_and_allocate_from_type_long => datagroup_create_view_and_allocate_from_type_long
         procedure :: create_view_empty => datagroup_create_view_empty
-        procedure :: create_view_int => datagroup_create_view_int
-        procedure :: create_view_long => datagroup_create_view_long
+        procedure :: create_view_from_type_int => datagroup_create_view_from_type_int
+        procedure :: create_view_from_type_long => datagroup_create_view_from_type_long
         procedure :: create_view_into_buffer => datagroup_create_view_into_buffer
->>>>>>> 1166f35f
         procedure :: create_opaque_view => datagroup_create_opaque_view
         procedure :: create_external_view_int => datagroup_create_external_view_int
         procedure :: create_external_view_long => datagroup_create_external_view_long
@@ -169,27 +163,18 @@
             ! splicer end class.DataGroup.generic.create_external_view
             create_external_view_int,  &
             create_external_view_long
-<<<<<<< HEAD
-        generic :: create_view_and_buffer => &
-            ! splicer begin class.DataGroup.generic.create_view_and_buffer
-            ! splicer end class.DataGroup.generic.create_view_and_buffer
-            create_view_and_buffer_simple,  &
-            create_view_and_buffer_from_type_int,  &
-            create_view_and_buffer_from_type_long
-=======
         generic :: create_view => &
             ! splicer begin class.DataGroup.generic.create_view
             ! splicer end class.DataGroup.generic.create_view
             create_view_empty,  &
-            create_view_int,  &
-            create_view_long,  &
+            create_view_from_type_int,  &
+            create_view_from_type_long,  &
             create_view_into_buffer
         generic :: create_view_and_allocate => &
             ! splicer begin class.DataGroup.generic.create_view_and_allocate
             ! splicer end class.DataGroup.generic.create_view_and_allocate
-            create_view_and_allocate_int,  &
-            create_view_and_allocate_long
->>>>>>> 1166f35f
+            create_view_and_allocate_from_type_int,  &
+            create_view_and_allocate_from_type_long
         generic :: get_view => &
             ! splicer begin class.DataGroup.generic.get_view
             ! splicer end class.DataGroup.generic.get_view
@@ -320,17 +305,8 @@
             ! splicer begin class.DataView.generic.allocate
             ! splicer end class.DataView.generic.allocate
             allocate_simple,  &
-<<<<<<< HEAD
             allocate_from_type_int,  &
             allocate_from_type_long
-        generic :: declare => &
-            ! splicer begin class.DataView.generic.declare
-            ! splicer end class.DataView.generic.declare
-            declare_int,  &
-            declare_long
-=======
-            allocate_int,  &
-            allocate_long
         generic :: apply => &
             ! splicer begin class.DataView.generic.apply
             ! splicer end class.DataView.generic.apply
@@ -341,7 +317,6 @@
             apply_type_nelems,  &
             apply_type_nelems_offset,  &
             apply_type_nelems_offset_stride
->>>>>>> 1166f35f
         generic :: reallocate => &
             ! splicer begin class.DataView.generic.reallocate
             ! splicer end class.DataView.generic.reallocate
@@ -544,25 +519,8 @@
             type(C_PTR) :: rv
         end function atk_datagroup_get_view_from_index
         
-<<<<<<< HEAD
-        function atk_datagroup_create_view_and_buffer_from_type_bufferify(self, name, Lname, type, len) result(rv) &
-                bind(C, name="ATK_datagroup_create_view_and_buffer_from_type_bufferify")
-            use iso_c_binding
-            implicit none
-            type(C_PTR), value, intent(IN) :: self
-            character(kind=C_CHAR), intent(IN) :: name(*)
-            integer(C_INT), value, intent(IN) :: Lname
-            integer(C_INT), value, intent(IN) :: type
-            integer(C_LONG), value, intent(IN) :: len
-            type(C_PTR) :: rv
-        end function atk_datagroup_create_view_and_buffer_from_type_bufferify
-        
-        function atk_datagroup_create_opaque_view(self, name, opaque_ptr) result(rv) &
-                bind(C, name="ATK_datagroup_create_opaque_view")
-=======
         pure function atk_datagroup_get_view_index(self, name) result(rv) &
                 bind(C, name="ATK_datagroup_get_view_index")
->>>>>>> 1166f35f
             use iso_c_binding
             implicit none
             type(C_PTR), value, intent(IN) :: self
@@ -600,6 +558,18 @@
             type(C_PTR) :: rv
         end function atk_datagroup_create_view_and_allocate_from_type
         
+        function atk_datagroup_create_view_and_allocate_from_type_bufferify(self, name, Lname, type, numelems) result(rv) &
+                bind(C, name="ATK_datagroup_create_view_and_allocate_from_type_bufferify")
+            use iso_c_binding
+            implicit none
+            type(C_PTR), value, intent(IN) :: self
+            character(kind=C_CHAR), intent(IN) :: name(*)
+            integer(C_INT), value, intent(IN) :: Lname
+            integer(C_INT), value, intent(IN) :: type
+            integer(C_LONG), value, intent(IN) :: numelems
+            type(C_PTR) :: rv
+        end function atk_datagroup_create_view_and_allocate_from_type_bufferify
+        
         function atk_datagroup_create_view_empty(self, name) result(rv) &
                 bind(C, name="ATK_datagroup_create_view_empty")
             use iso_c_binding
@@ -609,8 +579,94 @@
             type(C_PTR) :: rv
         end function atk_datagroup_create_view_empty
         
-<<<<<<< HEAD
-        function atk_datagroup_create_external_view_bufferify(self, name, Lname, external_data, type, len) result(rv) &
+        function atk_datagroup_create_view_empty_bufferify(self, name, Lname) result(rv) &
+                bind(C, name="ATK_datagroup_create_view_empty_bufferify")
+            use iso_c_binding
+            implicit none
+            type(C_PTR), value, intent(IN) :: self
+            character(kind=C_CHAR), intent(IN) :: name(*)
+            integer(C_INT), value, intent(IN) :: Lname
+            type(C_PTR) :: rv
+        end function atk_datagroup_create_view_empty_bufferify
+        
+        function atk_datagroup_create_view_from_type(self, name, type, numelems) result(rv) &
+                bind(C, name="ATK_datagroup_create_view_from_type")
+            use iso_c_binding
+            implicit none
+            type(C_PTR), value, intent(IN) :: self
+            character(kind=C_CHAR), intent(IN) :: name(*)
+            integer(C_INT), value, intent(IN) :: type
+            integer(C_LONG), value, intent(IN) :: numelems
+            type(C_PTR) :: rv
+        end function atk_datagroup_create_view_from_type
+        
+        function atk_datagroup_create_view_from_type_bufferify(self, name, Lname, type, numelems) result(rv) &
+                bind(C, name="ATK_datagroup_create_view_from_type_bufferify")
+            use iso_c_binding
+            implicit none
+            type(C_PTR), value, intent(IN) :: self
+            character(kind=C_CHAR), intent(IN) :: name(*)
+            integer(C_INT), value, intent(IN) :: Lname
+            integer(C_INT), value, intent(IN) :: type
+            integer(C_LONG), value, intent(IN) :: numelems
+            type(C_PTR) :: rv
+        end function atk_datagroup_create_view_from_type_bufferify
+        
+        function atk_datagroup_create_view_into_buffer(self, name, buff) result(rv) &
+                bind(C, name="ATK_datagroup_create_view_into_buffer")
+            use iso_c_binding
+            implicit none
+            type(C_PTR), value, intent(IN) :: self
+            character(kind=C_CHAR), intent(IN) :: name(*)
+            type(C_PTR), value, intent(IN) :: buff
+            type(C_PTR) :: rv
+        end function atk_datagroup_create_view_into_buffer
+        
+        function atk_datagroup_create_view_into_buffer_bufferify(self, name, Lname, buff) result(rv) &
+                bind(C, name="ATK_datagroup_create_view_into_buffer_bufferify")
+            use iso_c_binding
+            implicit none
+            type(C_PTR), value, intent(IN) :: self
+            character(kind=C_CHAR), intent(IN) :: name(*)
+            integer(C_INT), value, intent(IN) :: Lname
+            type(C_PTR), value, intent(IN) :: buff
+            type(C_PTR) :: rv
+        end function atk_datagroup_create_view_into_buffer_bufferify
+        
+        function atk_datagroup_create_opaque_view(self, name, opaque_ptr) result(rv) &
+                bind(C, name="ATK_datagroup_create_opaque_view")
+            use iso_c_binding
+            implicit none
+            type(C_PTR), value, intent(IN) :: self
+            character(kind=C_CHAR), intent(IN) :: name(*)
+            type(C_PTR), value, intent(IN) :: opaque_ptr
+            type(C_PTR) :: rv
+        end function atk_datagroup_create_opaque_view
+        
+        function atk_datagroup_create_opaque_view_bufferify(self, name, Lname, opaque_ptr) result(rv) &
+                bind(C, name="ATK_datagroup_create_opaque_view_bufferify")
+            use iso_c_binding
+            implicit none
+            type(C_PTR), value, intent(IN) :: self
+            character(kind=C_CHAR), intent(IN) :: name(*)
+            integer(C_INT), value, intent(IN) :: Lname
+            type(C_PTR), value, intent(IN) :: opaque_ptr
+            type(C_PTR) :: rv
+        end function atk_datagroup_create_opaque_view_bufferify
+        
+        function atk_datagroup_create_external_view(self, name, external_data, type, numelems) result(rv) &
+                bind(C, name="ATK_datagroup_create_external_view")
+            use iso_c_binding
+            implicit none
+            type(C_PTR), value, intent(IN) :: self
+            character(kind=C_CHAR), intent(IN) :: name(*)
+            type(C_PTR), value, intent(IN) :: external_data
+            integer(C_INT), value, intent(IN) :: type
+            integer(C_LONG), value, intent(IN) :: numelems
+            type(C_PTR) :: rv
+        end function atk_datagroup_create_external_view
+        
+        function atk_datagroup_create_external_view_bufferify(self, name, Lname, external_data, type, numelems) result(rv) &
                 bind(C, name="ATK_datagroup_create_external_view_bufferify")
             use iso_c_binding
             implicit none
@@ -619,88 +675,9 @@
             integer(C_INT), value, intent(IN) :: Lname
             type(C_PTR), value, intent(IN) :: external_data
             integer(C_INT), value, intent(IN) :: type
-            integer(C_LONG), value, intent(IN) :: len
+            integer(C_LONG), value, intent(IN) :: numelems
             type(C_PTR) :: rv
         end function atk_datagroup_create_external_view_bufferify
-        
-        function atk_datagroup_move_view(self, view) result(rv) &
-                bind(C, name="ATK_datagroup_move_view")
-=======
-        function atk_datagroup_create_view_empty_bufferify(self, name, Lname) result(rv) &
-                bind(C, name="ATK_datagroup_create_view_empty_bufferify")
->>>>>>> 1166f35f
-            use iso_c_binding
-            implicit none
-            type(C_PTR), value, intent(IN) :: self
-            character(kind=C_CHAR), intent(IN) :: name(*)
-            integer(C_INT), value, intent(IN) :: Lname
-            type(C_PTR) :: rv
-        end function atk_datagroup_create_view_empty_bufferify
-        
-        function atk_datagroup_create_view_from_type(self, name, type, numelems) result(rv) &
-                bind(C, name="ATK_datagroup_create_view_from_type")
-            use iso_c_binding
-            implicit none
-            type(C_PTR), value, intent(IN) :: self
-            character(kind=C_CHAR), intent(IN) :: name(*)
-            integer(C_INT), value, intent(IN) :: type
-            integer(C_LONG), value, intent(IN) :: numelems
-            type(C_PTR) :: rv
-        end function atk_datagroup_create_view_from_type
-        
-        function atk_datagroup_create_view_into_buffer(self, name, buff) result(rv) &
-                bind(C, name="ATK_datagroup_create_view_into_buffer")
-            use iso_c_binding
-            implicit none
-            type(C_PTR), value, intent(IN) :: self
-            character(kind=C_CHAR), intent(IN) :: name(*)
-            type(C_PTR), value, intent(IN) :: buff
-            type(C_PTR) :: rv
-        end function atk_datagroup_create_view_into_buffer
-        
-        function atk_datagroup_create_view_into_buffer_bufferify(self, name, Lname, buff) result(rv) &
-                bind(C, name="ATK_datagroup_create_view_into_buffer_bufferify")
-            use iso_c_binding
-            implicit none
-            type(C_PTR), value, intent(IN) :: self
-            character(kind=C_CHAR), intent(IN) :: name(*)
-            integer(C_INT), value, intent(IN) :: Lname
-            type(C_PTR), value, intent(IN) :: buff
-            type(C_PTR) :: rv
-        end function atk_datagroup_create_view_into_buffer_bufferify
-        
-        function atk_datagroup_create_opaque_view(self, name, opaque_ptr) result(rv) &
-                bind(C, name="ATK_datagroup_create_opaque_view")
-            use iso_c_binding
-            implicit none
-            type(C_PTR), value, intent(IN) :: self
-            character(kind=C_CHAR), intent(IN) :: name(*)
-            type(C_PTR), value, intent(IN) :: opaque_ptr
-            type(C_PTR) :: rv
-        end function atk_datagroup_create_opaque_view
-        
-        function atk_datagroup_create_opaque_view_bufferify(self, name, Lname, opaque_ptr) result(rv) &
-                bind(C, name="ATK_datagroup_create_opaque_view_bufferify")
-            use iso_c_binding
-            implicit none
-            type(C_PTR), value, intent(IN) :: self
-            character(kind=C_CHAR), intent(IN) :: name(*)
-            integer(C_INT), value, intent(IN) :: Lname
-            type(C_PTR), value, intent(IN) :: opaque_ptr
-            type(C_PTR) :: rv
-        end function atk_datagroup_create_opaque_view_bufferify
-        
-        function atk_datagroup_create_external_view(self, name, external_data, type, numelems) result(rv) &
-                bind(C, name="ATK_datagroup_create_external_view")
-            use iso_c_binding
-            implicit none
-            type(C_PTR), value, intent(IN) :: self
-            character(kind=C_CHAR), intent(IN) :: name(*)
-            type(C_PTR), value, intent(IN) :: external_data
-            integer(C_INT), value, intent(IN) :: type
-            integer(C_LONG), value, intent(IN) :: numelems
-            type(C_PTR) :: rv
-        end function atk_datagroup_create_external_view
         
         subroutine atk_datagroup_destroy_view(self, name) &
                 bind(C, name="ATK_datagroup_destroy_view")
@@ -1463,23 +1440,11 @@
         ! splicer end class.DataGroup.method.get_view_from_name
     end function datagroup_get_view_from_name
     
-<<<<<<< HEAD
-    function datagroup_create_view_and_buffer_from_type_int(obj, name, type, len) result(rv)
-        use iso_c_binding
-        implicit none
-        class(datagroup) :: obj
-        character(*), intent(IN) :: name
-        integer(C_INT), value, intent(IN) :: type
-        integer(C_INT), value, intent(IN) :: len
-        type(dataview) :: rv
-        ! splicer begin class.DataGroup.method.create_view_and_buffer_from_type_int
-        rv%voidptr = atk_datagroup_create_view_and_buffer_from_type_bufferify(  &
-=======
     function datagroup_get_view_from_index(obj, idx) result(rv)
         use iso_c_binding
         implicit none
         class(datagroup) :: obj
-        integer(C_INT) :: idx
+        integer(C_INT), value, intent(IN) :: idx
         type(dataview) :: rv
         ! splicer begin class.DataGroup.method.get_view_from_index
         rv%voidptr = atk_datagroup_get_view_from_index(  &
@@ -1492,7 +1457,7 @@
         use iso_c_binding
         implicit none
         class(datagroup) :: obj
-        character(*) :: name
+        character(*), intent(IN) :: name
         integer(C_INT) :: rv
         ! splicer begin class.DataGroup.method.get_view_index
         rv = atk_datagroup_get_view_index_bufferify(  &
@@ -1506,7 +1471,7 @@
         use iso_c_binding
         implicit none
         class(datagroup) :: obj
-        integer(C_INT) :: idx
+        integer(C_INT), value, intent(IN) :: idx
         character(*), intent(OUT) :: name
         type(C_PTR) :: rv
         ! splicer begin class.DataGroup.method.get_view_name
@@ -1517,76 +1482,47 @@
         ! splicer end class.DataGroup.method.get_view_name
     end subroutine datagroup_get_view_name
     
-    function datagroup_create_view_and_allocate_int(obj, name, type, numelems) result(rv)
-        use iso_c_binding
-        implicit none
-        class(datagroup) :: obj
-        character(*) :: name
-        integer(C_INT) :: type
-        integer(C_INT) :: numelems
-        type(dataview) :: rv
-        ! splicer begin class.DataGroup.method.create_view_and_allocate_int
-        rv%voidptr = atk_datagroup_create_view_and_allocate_from_type(  &
->>>>>>> 1166f35f
+    function datagroup_create_view_and_allocate_from_type_int(obj, name, type, numelems) result(rv)
+        use iso_c_binding
+        implicit none
+        class(datagroup) :: obj
+        character(*), intent(IN) :: name
+        integer(C_INT), value, intent(IN) :: type
+        integer(C_INT), value, intent(IN) :: numelems
+        type(dataview) :: rv
+        ! splicer begin class.DataGroup.method.create_view_and_allocate_from_type_int
+        rv%voidptr = atk_datagroup_create_view_and_allocate_from_type_bufferify(  &
             obj%voidptr,  &
             name,  &
             len_trim(name),  &
             type,  &
-<<<<<<< HEAD
-            int(len, C_LONG))
-        ! splicer end class.DataGroup.method.create_view_and_buffer_from_type_int
-    end function datagroup_create_view_and_buffer_from_type_int
-    
-    function datagroup_create_view_and_buffer_from_type_long(obj, name, type, len) result(rv)
+            int(numelems, C_LONG))
+        ! splicer end class.DataGroup.method.create_view_and_allocate_from_type_int
+    end function datagroup_create_view_and_allocate_from_type_int
+    
+    function datagroup_create_view_and_allocate_from_type_long(obj, name, type, numelems) result(rv)
         use iso_c_binding
         implicit none
         class(datagroup) :: obj
         character(*), intent(IN) :: name
         integer(C_INT), value, intent(IN) :: type
-        integer(C_LONG), value, intent(IN) :: len
-        type(dataview) :: rv
-        ! splicer begin class.DataGroup.method.create_view_and_buffer_from_type_long
-        rv%voidptr = atk_datagroup_create_view_and_buffer_from_type_bufferify(  &
-=======
-            int(numelems, C_LONG))
-        ! splicer end class.DataGroup.method.create_view_and_allocate_int
-    end function datagroup_create_view_and_allocate_int
-    
-    function datagroup_create_view_and_allocate_long(obj, name, type, numelems) result(rv)
-        use iso_c_binding
-        implicit none
-        class(datagroup) :: obj
-        character(*) :: name
-        integer(C_INT) :: type
-        integer(C_LONG) :: numelems
-        type(dataview) :: rv
-        ! splicer begin class.DataGroup.method.create_view_and_allocate_long
-        rv%voidptr = atk_datagroup_create_view_and_allocate_from_type(  &
->>>>>>> 1166f35f
+        integer(C_LONG), value, intent(IN) :: numelems
+        type(dataview) :: rv
+        ! splicer begin class.DataGroup.method.create_view_and_allocate_from_type_long
+        rv%voidptr = atk_datagroup_create_view_and_allocate_from_type_bufferify(  &
             obj%voidptr,  &
             name,  &
             len_trim(name),  &
             type,  &
-<<<<<<< HEAD
-            int(len, C_LONG))
-        ! splicer end class.DataGroup.method.create_view_and_buffer_from_type_long
-    end function datagroup_create_view_and_buffer_from_type_long
-=======
             int(numelems, C_LONG))
-        ! splicer end class.DataGroup.method.create_view_and_allocate_long
-    end function datagroup_create_view_and_allocate_long
->>>>>>> 1166f35f
+        ! splicer end class.DataGroup.method.create_view_and_allocate_from_type_long
+    end function datagroup_create_view_and_allocate_from_type_long
     
     function datagroup_create_view_empty(obj, name) result(rv)
         use iso_c_binding
         implicit none
         class(datagroup) :: obj
-<<<<<<< HEAD
-        character(*), intent(IN) :: name
-        type(C_PTR), value, intent(IN) :: opaque_ptr
-=======
-        character(*) :: name
->>>>>>> 1166f35f
+        character(*), intent(IN) :: name
         type(dataview) :: rv
         ! splicer begin class.DataGroup.method.create_view_empty
         rv%voidptr = atk_datagroup_create_view_empty_bufferify(  &
@@ -1596,39 +1532,41 @@
         ! splicer end class.DataGroup.method.create_view_empty
     end function datagroup_create_view_empty
     
-    function datagroup_create_view_int(obj, name, type, numelems) result(rv)
-        use iso_c_binding
-        implicit none
-        class(datagroup) :: obj
-        character(*) :: name
-        integer(C_INT) :: type
-        integer(C_INT) :: numelems
-        type(dataview) :: rv
-        ! splicer begin class.DataGroup.method.create_view_int
-        rv%voidptr = atk_datagroup_create_view_from_type(  &
-            obj%voidptr,  &
-            trim(name) // C_NULL_CHAR,  &
+    function datagroup_create_view_from_type_int(obj, name, type, numelems) result(rv)
+        use iso_c_binding
+        implicit none
+        class(datagroup) :: obj
+        character(*), intent(IN) :: name
+        integer(C_INT), value, intent(IN) :: type
+        integer(C_INT), value, intent(IN) :: numelems
+        type(dataview) :: rv
+        ! splicer begin class.DataGroup.method.create_view_from_type_int
+        rv%voidptr = atk_datagroup_create_view_from_type_bufferify(  &
+            obj%voidptr,  &
+            name,  &
+            len_trim(name),  &
             type,  &
             int(numelems, C_LONG))
-        ! splicer end class.DataGroup.method.create_view_int
-    end function datagroup_create_view_int
-    
-    function datagroup_create_view_long(obj, name, type, numelems) result(rv)
-        use iso_c_binding
-        implicit none
-        class(datagroup) :: obj
-        character(*) :: name
-        integer(C_INT) :: type
-        integer(C_LONG) :: numelems
-        type(dataview) :: rv
-        ! splicer begin class.DataGroup.method.create_view_long
-        rv%voidptr = atk_datagroup_create_view_from_type(  &
-            obj%voidptr,  &
-            trim(name) // C_NULL_CHAR,  &
+        ! splicer end class.DataGroup.method.create_view_from_type_int
+    end function datagroup_create_view_from_type_int
+    
+    function datagroup_create_view_from_type_long(obj, name, type, numelems) result(rv)
+        use iso_c_binding
+        implicit none
+        class(datagroup) :: obj
+        character(*), intent(IN) :: name
+        integer(C_INT), value, intent(IN) :: type
+        integer(C_LONG), value, intent(IN) :: numelems
+        type(dataview) :: rv
+        ! splicer begin class.DataGroup.method.create_view_from_type_long
+        rv%voidptr = atk_datagroup_create_view_from_type_bufferify(  &
+            obj%voidptr,  &
+            name,  &
+            len_trim(name),  &
             type,  &
             int(numelems, C_LONG))
-        ! splicer end class.DataGroup.method.create_view_long
-    end function datagroup_create_view_long
+        ! splicer end class.DataGroup.method.create_view_from_type_long
+    end function datagroup_create_view_from_type_long
     
     function datagroup_create_view_into_buffer(obj, name, buff) result(rv)
         use iso_c_binding
@@ -1650,8 +1588,8 @@
         use iso_c_binding
         implicit none
         class(datagroup) :: obj
-        character(*) :: name
-        type(C_PTR) :: opaque_ptr
+        character(*), intent(IN) :: name
+        type(C_PTR), value, intent(IN) :: opaque_ptr
         type(dataview) :: rv
         ! splicer begin class.DataGroup.method.create_opaque_view
         rv%voidptr = atk_datagroup_create_opaque_view_bufferify(  &
@@ -1666,17 +1604,10 @@
         use iso_c_binding
         implicit none
         class(datagroup) :: obj
-<<<<<<< HEAD
         character(*), intent(IN) :: name
         type(C_PTR), value, intent(IN) :: external_data
         integer(C_INT), value, intent(IN) :: type
-        integer(C_INT), value, intent(IN) :: len
-=======
-        character(*) :: name
-        type(C_PTR) :: external_data
-        integer(C_INT) :: type
-        integer(C_INT) :: numelems
->>>>>>> 1166f35f
+        integer(C_INT), value, intent(IN) :: numelems
         type(dataview) :: rv
         ! splicer begin class.DataGroup.method.create_external_view_int
         rv%voidptr = atk_datagroup_create_external_view_bufferify(  &
@@ -1693,17 +1624,10 @@
         use iso_c_binding
         implicit none
         class(datagroup) :: obj
-<<<<<<< HEAD
         character(*), intent(IN) :: name
         type(C_PTR), value, intent(IN) :: external_data
         integer(C_INT), value, intent(IN) :: type
-        integer(C_LONG), value, intent(IN) :: len
-=======
-        character(*) :: name
-        type(C_PTR) :: external_data
-        integer(C_INT) :: type
-        integer(C_LONG) :: numelems
->>>>>>> 1166f35f
+        integer(C_LONG), value, intent(IN) :: numelems
         type(dataview) :: rv
         ! splicer begin class.DataGroup.method.create_external_view_long
         rv%voidptr = atk_datagroup_create_external_view_bufferify(  &
@@ -1720,7 +1644,7 @@
         use iso_c_binding
         implicit none
         class(datagroup) :: obj
-        character(*) :: name
+        character(*), intent(IN) :: name
         ! splicer begin class.DataGroup.method.destroy_view
         call atk_datagroup_destroy_view_bufferify(  &
             obj%voidptr,  &
@@ -1733,7 +1657,7 @@
         use iso_c_binding
         implicit none
         class(datagroup) :: obj
-        character(*) :: name
+        character(*), intent(IN) :: name
         ! splicer begin class.DataGroup.method.destroy_view_and_data
         call atk_datagroup_destroy_view_and_data_bufferify(  &
             obj%voidptr,  &
@@ -1772,16 +1696,10 @@
         use iso_c_binding
         implicit none
         class(datagroup) :: obj
-<<<<<<< HEAD
-        character(*), intent(IN) :: name
-        ! splicer begin class.DataGroup.method.destroy_view_and_buffer
-        call atk_datagroup_destroy_view_and_buffer_bufferify(  &
-=======
-        character(*) :: name
+        character(*), intent(IN) :: name
         logical :: rv
         ! splicer begin class.DataGroup.method.has_group
         rv = atk_datagroup_has_group_bufferify(  &
->>>>>>> 1166f35f
             obj%voidptr,  &
             name,  &
             len_trim(name))
@@ -1792,31 +1710,7 @@
         use iso_c_binding
         implicit none
         class(datagroup) :: obj
-<<<<<<< HEAD
-        character(*), intent(IN) :: name
-        type(dataview) :: rv
-        ! splicer begin class.DataGroup.method.get_view_from_name
-        rv%voidptr = atk_datagroup_get_view_from_name_bufferify(  &
-            obj%voidptr,  &
-            name,  &
-            len_trim(name))
-        ! splicer end class.DataGroup.method.get_view_from_name
-    end function datagroup_get_view_from_name
-    
-    function datagroup_get_view_from_index(obj, idx) result(rv)
-        use iso_c_binding
-        implicit none
-        class(datagroup) :: obj
-        integer(C_INT), value, intent(IN) :: idx
-        type(dataview) :: rv
-        ! splicer begin class.DataGroup.method.get_view_from_index
-        rv%voidptr = atk_datagroup_get_view_from_index(  &
-            obj%voidptr,  &
-            idx)
-        ! splicer end class.DataGroup.method.get_view_from_index
-    end function datagroup_get_view_from_index
-=======
-        character(*) :: name
+        character(*), intent(IN) :: name
         type(datagroup) :: rv
         ! splicer begin class.DataGroup.method.get_group
         rv%voidptr = atk_datagroup_get_group_bufferify(  &
@@ -1825,7 +1719,6 @@
             len_trim(name))
         ! splicer end class.DataGroup.method.get_group
     end function datagroup_get_group
->>>>>>> 1166f35f
     
     function datagroup_get_group_index(obj, name) result(rv)
         use iso_c_binding
@@ -1853,27 +1746,8 @@
             obj%voidptr,  &
             idx)
         call FccCopyPtr(name, len(name), rv)
-<<<<<<< HEAD
-        ! splicer end class.DataGroup.method.get_view_name
-    end subroutine datagroup_get_view_name
-    
-    function datagroup_has_group(obj, name) result(rv)
-        use iso_c_binding
-        implicit none
-        class(datagroup) :: obj
-        character(*), intent(IN) :: name
-        logical :: rv
-        ! splicer begin class.DataGroup.method.has_group
-        rv = atk_datagroup_has_group_bufferify(  &
-            obj%voidptr,  &
-            name,  &
-            len_trim(name))
-        ! splicer end class.DataGroup.method.has_group
-    end function datagroup_has_group
-=======
         ! splicer end class.DataGroup.method.get_group_name
     end subroutine datagroup_get_group_name
->>>>>>> 1166f35f
     
     function datagroup_create_group(obj, name) result(rv)
         use iso_c_binding
@@ -1889,7 +1763,19 @@
         ! splicer end class.DataGroup.method.create_group
     end function datagroup_create_group
     
-<<<<<<< HEAD
+    subroutine datagroup_destroy_group(obj, name)
+        use iso_c_binding
+        implicit none
+        class(datagroup) :: obj
+        character(*), intent(IN) :: name
+        ! splicer begin class.DataGroup.method.destroy_group
+        call atk_datagroup_destroy_group_bufferify(  &
+            obj%voidptr,  &
+            name,  &
+            len_trim(name))
+        ! splicer end class.DataGroup.method.destroy_group
+    end subroutine datagroup_destroy_group
+    
     function datagroup_move_group(obj, grp) result(rv)
         use iso_c_binding
         implicit none
@@ -1898,70 +1784,6 @@
         type(datagroup) :: rv
         ! splicer begin class.DataGroup.method.move_group
         rv%voidptr = atk_datagroup_move_group(  &
-            obj%voidptr,  &
-            grp%voidptr)
-        ! splicer end class.DataGroup.method.move_group
-    end function datagroup_move_group
-    
-=======
->>>>>>> 1166f35f
-    subroutine datagroup_destroy_group(obj, name)
-        use iso_c_binding
-        implicit none
-        class(datagroup) :: obj
-        character(*), intent(IN) :: name
-        ! splicer begin class.DataGroup.method.destroy_group
-        call atk_datagroup_destroy_group_bufferify(  &
-            obj%voidptr,  &
-            name,  &
-            len_trim(name))
-        ! splicer end class.DataGroup.method.destroy_group
-    end subroutine datagroup_destroy_group
-    
-    function datagroup_move_group(obj, grp) result(rv)
-        use iso_c_binding
-        implicit none
-        class(datagroup) :: obj
-<<<<<<< HEAD
-        character(*), intent(IN) :: name
-        type(datagroup) :: rv
-        ! splicer begin class.DataGroup.method.get_group
-        rv%voidptr = atk_datagroup_get_group_bufferify(  &
-            obj%voidptr,  &
-            name,  &
-            len_trim(name))
-        ! splicer end class.DataGroup.method.get_group
-    end function datagroup_get_group
-    
-    function datagroup_get_group_index(obj, name) result(rv)
-        use iso_c_binding
-        implicit none
-        class(datagroup) :: obj
-        character(*), intent(IN) :: name
-        integer(C_INT) :: rv
-        ! splicer begin class.DataGroup.method.get_group_index
-        rv = atk_datagroup_get_group_index_bufferify(  &
-            obj%voidptr,  &
-            name,  &
-            len_trim(name))
-        ! splicer end class.DataGroup.method.get_group_index
-    end function datagroup_get_group_index
-    
-    subroutine datagroup_get_group_name(obj, idx, name)
-        use iso_c_binding
-        implicit none
-        class(datagroup) :: obj
-        integer(C_INT), value, intent(IN) :: idx
-        character(*), intent(OUT) :: name
-        type(C_PTR) :: rv
-        ! splicer begin class.DataGroup.method.get_group_name
-        rv = atk_datagroup_get_group_name(  &
-=======
-        type(datagroup) :: grp
-        type(datagroup) :: rv
-        ! splicer begin class.DataGroup.method.move_group
-        rv%voidptr = atk_datagroup_move_group(  &
->>>>>>> 1166f35f
             obj%voidptr,  &
             grp%voidptr)
         ! splicer end class.DataGroup.method.move_group
@@ -2451,13 +2273,8 @@
         use iso_c_binding
         implicit none
         class(databuffer) :: obj
-<<<<<<< HEAD
         integer(C_INT), value, intent(IN) :: type
-        integer(C_INT), value, intent(IN) :: len
-=======
-        integer(C_INT) :: type
-        integer(C_INT) :: numelems
->>>>>>> 1166f35f
+        integer(C_INT), value, intent(IN) :: numelems
         ! splicer begin class.DataBuffer.method.declare_int
         call atk_databuffer_declare(  &
             obj%voidptr,  &
@@ -2470,13 +2287,8 @@
         use iso_c_binding
         implicit none
         class(databuffer) :: obj
-<<<<<<< HEAD
         integer(C_INT), value, intent(IN) :: type
-        integer(C_LONG), value, intent(IN) :: len
-=======
-        integer(C_INT) :: type
-        integer(C_LONG) :: numelems
->>>>>>> 1166f35f
+        integer(C_LONG), value, intent(IN) :: numelems
         ! splicer begin class.DataBuffer.method.declare_long
         call atk_databuffer_declare(  &
             obj%voidptr,  &
@@ -2494,73 +2306,39 @@
         ! splicer end class.DataBuffer.method.allocate_existing
     end subroutine databuffer_allocate_existing
     
-<<<<<<< HEAD
-    subroutine databuffer_allocate_from_type_int(obj, type, len)
+    subroutine databuffer_allocate_from_type_int(obj, type, numelems)
         use iso_c_binding
         implicit none
         class(databuffer) :: obj
         integer(C_INT), value, intent(IN) :: type
-        integer(C_INT), value, intent(IN) :: len
+        integer(C_INT), value, intent(IN) :: numelems
         ! splicer begin class.DataBuffer.method.allocate_from_type_int
         call atk_databuffer_allocate_from_type(  &
             obj%voidptr,  &
             type,  &
-            int(len, C_LONG))
+            int(numelems, C_LONG))
         ! splicer end class.DataBuffer.method.allocate_from_type_int
     end subroutine databuffer_allocate_from_type_int
     
-    subroutine databuffer_allocate_from_type_long(obj, type, len)
+    subroutine databuffer_allocate_from_type_long(obj, type, numelems)
         use iso_c_binding
         implicit none
         class(databuffer) :: obj
         integer(C_INT), value, intent(IN) :: type
-        integer(C_LONG), value, intent(IN) :: len
+        integer(C_LONG), value, intent(IN) :: numelems
         ! splicer begin class.DataBuffer.method.allocate_from_type_long
         call atk_databuffer_allocate_from_type(  &
             obj%voidptr,  &
             type,  &
-            int(len, C_LONG))
+            int(numelems, C_LONG))
         ! splicer end class.DataBuffer.method.allocate_from_type_long
     end subroutine databuffer_allocate_from_type_long
-=======
-    subroutine databuffer_allocate_int(obj, type, numelems)
+    
+    subroutine databuffer_reallocate_int(obj, numelems)
         use iso_c_binding
         implicit none
         class(databuffer) :: obj
-        integer(C_INT) :: type
-        integer(C_INT) :: numelems
-        ! splicer begin class.DataBuffer.method.allocate_int
-        call atk_databuffer_allocate_from_type(  &
-            obj%voidptr,  &
-            type,  &
-            int(numelems, C_LONG))
-        ! splicer end class.DataBuffer.method.allocate_int
-    end subroutine databuffer_allocate_int
-    
-    subroutine databuffer_allocate_long(obj, type, numelems)
-        use iso_c_binding
-        implicit none
-        class(databuffer) :: obj
-        integer(C_INT) :: type
-        integer(C_LONG) :: numelems
-        ! splicer begin class.DataBuffer.method.allocate_long
-        call atk_databuffer_allocate_from_type(  &
-            obj%voidptr,  &
-            type,  &
-            int(numelems, C_LONG))
-        ! splicer end class.DataBuffer.method.allocate_long
-    end subroutine databuffer_allocate_long
->>>>>>> 1166f35f
-    
-    subroutine databuffer_reallocate_int(obj, numelems)
-        use iso_c_binding
-        implicit none
-        class(databuffer) :: obj
-<<<<<<< HEAD
-        integer(C_INT), value, intent(IN) :: len
-=======
-        integer(C_INT) :: numelems
->>>>>>> 1166f35f
+        integer(C_INT), value, intent(IN) :: numelems
         ! splicer begin class.DataBuffer.method.reallocate_int
         call atk_databuffer_reallocate(  &
             obj%voidptr,  &
@@ -2572,11 +2350,7 @@
         use iso_c_binding
         implicit none
         class(databuffer) :: obj
-<<<<<<< HEAD
-        integer(C_LONG), value, intent(IN) :: len
-=======
-        integer(C_LONG) :: numelems
->>>>>>> 1166f35f
+        integer(C_LONG), value, intent(IN) :: numelems
         ! splicer begin class.DataBuffer.method.reallocate_long
         call atk_databuffer_reallocate(  &
             obj%voidptr,  &
@@ -2658,37 +2432,6 @@
     ! splicer begin class.DataBuffer.additional_functions
     ! splicer end class.DataBuffer.additional_functions
     
-<<<<<<< HEAD
-    subroutine dataview_declare_int(obj, type, len)
-        use iso_c_binding
-        implicit none
-        class(dataview) :: obj
-        integer(C_INT), value, intent(IN) :: type
-        integer(C_INT), value, intent(IN) :: len
-        ! splicer begin class.DataView.method.declare_int
-        call atk_dataview_declare(  &
-            obj%voidptr,  &
-            type,  &
-            int(len, C_LONG))
-        ! splicer end class.DataView.method.declare_int
-    end subroutine dataview_declare_int
-    
-    subroutine dataview_declare_long(obj, type, len)
-        use iso_c_binding
-        implicit none
-        class(dataview) :: obj
-        integer(C_INT), value, intent(IN) :: type
-        integer(C_LONG), value, intent(IN) :: len
-        ! splicer begin class.DataView.method.declare_long
-        call atk_dataview_declare(  &
-            obj%voidptr,  &
-            type,  &
-            int(len, C_LONG))
-        ! splicer end class.DataView.method.declare_long
-    end subroutine dataview_declare_long
-    
-=======
->>>>>>> 1166f35f
     subroutine dataview_allocate_simple(obj)
         use iso_c_binding
         implicit none
@@ -2698,73 +2441,39 @@
         ! splicer end class.DataView.method.allocate_simple
     end subroutine dataview_allocate_simple
     
-<<<<<<< HEAD
-    subroutine dataview_allocate_from_type_int(obj, type, len)
+    subroutine dataview_allocate_from_type_int(obj, type, numelems)
         use iso_c_binding
         implicit none
         class(dataview) :: obj
         integer(C_INT), value, intent(IN) :: type
-        integer(C_INT), value, intent(IN) :: len
+        integer(C_INT), value, intent(IN) :: numelems
         ! splicer begin class.DataView.method.allocate_from_type_int
         call atk_dataview_allocate_from_type(  &
             obj%voidptr,  &
             type,  &
-            int(len, C_LONG))
+            int(numelems, C_LONG))
         ! splicer end class.DataView.method.allocate_from_type_int
     end subroutine dataview_allocate_from_type_int
     
-    subroutine dataview_allocate_from_type_long(obj, type, len)
+    subroutine dataview_allocate_from_type_long(obj, type, numelems)
         use iso_c_binding
         implicit none
         class(dataview) :: obj
         integer(C_INT), value, intent(IN) :: type
-        integer(C_LONG), value, intent(IN) :: len
+        integer(C_LONG), value, intent(IN) :: numelems
         ! splicer begin class.DataView.method.allocate_from_type_long
         call atk_dataview_allocate_from_type(  &
             obj%voidptr,  &
             type,  &
-            int(len, C_LONG))
+            int(numelems, C_LONG))
         ! splicer end class.DataView.method.allocate_from_type_long
     end subroutine dataview_allocate_from_type_long
-=======
-    subroutine dataview_allocate_int(obj, type, numelems)
+    
+    subroutine dataview_reallocate_int(obj, numelems)
         use iso_c_binding
         implicit none
         class(dataview) :: obj
-        integer(C_INT) :: type
-        integer(C_INT) :: numelems
-        ! splicer begin class.DataView.method.allocate_int
-        call atk_dataview_allocate_from_type(  &
-            obj%voidptr,  &
-            type,  &
-            int(numelems, C_LONG))
-        ! splicer end class.DataView.method.allocate_int
-    end subroutine dataview_allocate_int
-    
-    subroutine dataview_allocate_long(obj, type, numelems)
-        use iso_c_binding
-        implicit none
-        class(dataview) :: obj
-        integer(C_INT) :: type
-        integer(C_LONG) :: numelems
-        ! splicer begin class.DataView.method.allocate_long
-        call atk_dataview_allocate_from_type(  &
-            obj%voidptr,  &
-            type,  &
-            int(numelems, C_LONG))
-        ! splicer end class.DataView.method.allocate_long
-    end subroutine dataview_allocate_long
->>>>>>> 1166f35f
-    
-    subroutine dataview_reallocate_int(obj, numelems)
-        use iso_c_binding
-        implicit none
-        class(dataview) :: obj
-<<<<<<< HEAD
-        integer(C_INT), value, intent(IN) :: len
-=======
-        integer(C_INT) :: numelems
->>>>>>> 1166f35f
+        integer(C_INT), value, intent(IN) :: numelems
         ! splicer begin class.DataView.method.reallocate_int
         call atk_dataview_reallocate(  &
             obj%voidptr,  &
@@ -2776,11 +2485,7 @@
         use iso_c_binding
         implicit none
         class(dataview) :: obj
-<<<<<<< HEAD
-        integer(C_LONG), value, intent(IN) :: len
-=======
-        integer(C_LONG) :: numelems
->>>>>>> 1166f35f
+        integer(C_LONG), value, intent(IN) :: numelems
         ! splicer begin class.DataView.method.reallocate_long
         call atk_dataview_reallocate(  &
             obj%voidptr,  &
@@ -2802,7 +2507,7 @@
         use iso_c_binding
         implicit none
         class(dataview) :: obj
-        integer(C_LONG) :: numelems
+        integer(C_LONG), value, intent(IN) :: numelems
         type(dataview) :: rv
         ! splicer begin class.DataView.method.apply_nelems
         rv%voidptr = atk_dataview_apply_nelems(  &
@@ -2815,8 +2520,8 @@
         use iso_c_binding
         implicit none
         class(dataview) :: obj
-        integer(C_LONG) :: numelems
-        integer(C_LONG) :: offset
+        integer(C_LONG), value, intent(IN) :: numelems
+        integer(C_LONG), value, intent(IN) :: offset
         type(dataview) :: rv
         ! splicer begin class.DataView.method.apply_nelems_offset
         rv%voidptr = atk_dataview_apply_nelems_offset(  &
@@ -2830,9 +2535,9 @@
         use iso_c_binding
         implicit none
         class(dataview) :: obj
-        integer(C_LONG) :: numelems
-        integer(C_LONG) :: offset
-        integer(C_LONG) :: stride
+        integer(C_LONG), value, intent(IN) :: numelems
+        integer(C_LONG), value, intent(IN) :: offset
+        integer(C_LONG), value, intent(IN) :: stride
         type(dataview) :: rv
         ! splicer begin class.DataView.method.apply_nelems_offset_stride
         rv%voidptr = atk_dataview_apply_nelems_offset_stride(  &
@@ -2847,8 +2552,8 @@
         use iso_c_binding
         implicit none
         class(dataview) :: obj
-        integer(C_INT) :: type
-        integer(C_LONG) :: numelems
+        integer(C_INT), value, intent(IN) :: type
+        integer(C_LONG), value, intent(IN) :: numelems
         type(dataview) :: rv
         ! splicer begin class.DataView.method.apply_type_nelems
         rv%voidptr = atk_dataview_apply_type_nelems(  &
@@ -2862,9 +2567,9 @@
         use iso_c_binding
         implicit none
         class(dataview) :: obj
-        integer(C_INT) :: type
-        integer(C_LONG) :: numelems
-        integer(C_LONG) :: offset
+        integer(C_INT), value, intent(IN) :: type
+        integer(C_LONG), value, intent(IN) :: numelems
+        integer(C_LONG), value, intent(IN) :: offset
         type(dataview) :: rv
         ! splicer begin class.DataView.method.apply_type_nelems_offset
         rv%voidptr = atk_dataview_apply_type_nelems_offset(  &
@@ -2879,10 +2584,10 @@
         use iso_c_binding
         implicit none
         class(dataview) :: obj
-        integer(C_INT) :: type
-        integer(C_LONG) :: numelems
-        integer(C_LONG) :: offset
-        integer(C_LONG) :: stride
+        integer(C_INT), value, intent(IN) :: type
+        integer(C_LONG), value, intent(IN) :: numelems
+        integer(C_LONG), value, intent(IN) :: offset
+        integer(C_LONG), value, intent(IN) :: stride
         type(dataview) :: rv
         ! splicer begin class.DataView.method.apply_type_nelems_offset_stride
         rv%voidptr = atk_dataview_apply_type_nelems_offset_stride(  &

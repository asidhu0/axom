! wrapfsidre.f
! This is generated code, do not edit
!
! Copyright (c) 2015, Lawrence Livermore National Security, LLC.
! Produced at the Lawrence Livermore National Laboratory.
!
! All rights reserved.
!
! This source code cannot be distributed without permission and
! further review from Lawrence Livermore National Laboratory.
!
module sidre_mod
    use fstr_mod
    use, intrinsic :: iso_c_binding, only : C_PTR
    ! splicer begin module_use
    ! map conduit type names to sidre type names
    use conduit, only : &
        SIDRE_EMPTY_ID      => CONDUIT_EMPTY_T, &
        SIDRE_INT8_ID       => CONDUIT_INT8_T, &
        SIDRE_INT16_ID      => CONDUIT_INT16_T, &
        SIDRE_INT32_ID      => CONDUIT_INT32_T, &
        SIDRE_INT64_ID      => CONDUIT_INT64_T, &
        SIDRE_UINT8_ID      => CONDUIT_UINT8_T, &
        SIDRE_UINT16_ID     => CONDUIT_UINT16_T, &
        SIDRE_UINT32_ID     => CONDUIT_UINT32_T, &
        SIDRE_UINT64_ID     => CONDUIT_UINT64_T, &
        SIDRE_FLOAT32_ID    => CONDUIT_FLOAT32_T, &
        SIDRE_FLOAT64_ID    => CONDUIT_FLOAT64_T, &
        SIDRE_CHAR8_STR_ID  => CONDUIT_CHAR8_STR_T, &
        SIDRE_INT_ID        => CONDUIT_INT_T, &
        SIDRE_UINT_ID       => CONDUIT_UINT_T, &
        SIDRE_LONG_ID       => CONDUIT_LONG_T, &
        SIDRE_ULONG_ID      => CONDUIT_ULONG_T, &
        SIDRE_FLOAT_ID      => CONDUIT_FLOAT_T, &
        SIDRE_DOUBLE_ID     => CONDUIT_DOUBLE_T
    use, intrinsic :: iso_c_binding, only : C_LONG
    ! splicer end module_use
    ! splicer begin class.DataStore.module_use
    ! splicer end class.DataStore.module_use
    ! splicer begin class.DataGroup.module_use
    ! splicer end class.DataGroup.module_use
    ! splicer begin class.DataBuffer.module_use
    ! splicer end class.DataBuffer.module_use
    ! splicer begin class.DataView.module_use
    ! splicer end class.DataView.module_use
    implicit none
    
    ! splicer begin module_top
    integer, parameter :: SIDRE_LENGTH = C_LONG
    
    integer, parameter :: invalid_index = -1
    ! splicer end module_top
    
    ! splicer begin class.DataStore.module_top
    ! splicer end class.DataStore.module_top
    
    type datastore
        type(C_PTR) voidptr
        ! splicer begin class.DataStore.component_part
        ! splicer end class.DataStore.component_part
    contains
        procedure :: delete => datastore_delete
        procedure :: get_root => datastore_get_root
        procedure :: get_buffer => datastore_get_buffer
        procedure :: create_buffer => datastore_create_buffer
        procedure :: destroy_buffer => datastore_destroy_buffer
        procedure :: get_num_buffers => datastore_get_num_buffers
        procedure :: print => datastore_print
        ! splicer begin class.DataStore.type_bound_procedure_part
        ! splicer end class.DataStore.type_bound_procedure_part
    end type datastore
    
    ! splicer begin class.DataGroup.module_top
    ! splicer end class.DataGroup.module_top
    
    type datagroup
        type(C_PTR) voidptr
        ! splicer begin class.DataGroup.component_part
        ! splicer end class.DataGroup.component_part
    contains
        procedure :: get_name => datagroup_get_name
        procedure :: get_parent => datagroup_get_parent
        procedure :: get_data_store => datagroup_get_data_store
        procedure :: get_num_views => datagroup_get_num_views
        procedure :: get_num_groups => datagroup_get_num_groups
        procedure :: has_view => datagroup_has_view
        procedure :: get_view_from_name => datagroup_get_view_from_name
        procedure :: get_view_from_index => datagroup_get_view_from_index
        procedure :: get_view_index => datagroup_get_view_index
        procedure :: get_view_name => datagroup_get_view_name
        procedure :: create_view_and_allocate_from_type_int => datagroup_create_view_and_allocate_from_type_int
        procedure :: create_view_and_allocate_from_type_long => datagroup_create_view_and_allocate_from_type_long
        procedure :: create_view_empty => datagroup_create_view_empty
        procedure :: create_view_from_type_int => datagroup_create_view_from_type_int
        procedure :: create_view_from_type_long => datagroup_create_view_from_type_long
        procedure :: create_view_into_buffer => datagroup_create_view_into_buffer
        procedure :: create_opaque_view => datagroup_create_opaque_view
        procedure :: create_external_view_int => datagroup_create_external_view_int
        procedure :: create_external_view_long => datagroup_create_external_view_long
        procedure :: create_external_view_with_shape => datagroup_create_external_view_with_shape
        procedure :: destroy_view => datagroup_destroy_view
        procedure :: destroy_view_and_data => datagroup_destroy_view_and_data
        procedure :: move_view => datagroup_move_view
        procedure :: copy_view => datagroup_copy_view
        procedure :: has_group => datagroup_has_group
        procedure :: get_group => datagroup_get_group
        procedure :: get_group_index => datagroup_get_group_index
        procedure :: get_group_name => datagroup_get_group_name
        procedure :: create_group => datagroup_create_group
        procedure :: destroy_group => datagroup_destroy_group
        procedure :: move_group => datagroup_move_group
        procedure :: print => datagroup_print
        procedure :: save => datagroup_save
        procedure :: load => datagroup_load
        generic :: create_external_view => &
            ! splicer begin class.DataGroup.generic.create_external_view
            ! splicer end class.DataGroup.generic.create_external_view
            create_external_view_int,  &
            create_external_view_long,  &
            create_external_view_with_shape
        generic :: create_view => &
            ! splicer begin class.DataGroup.generic.create_view
            ! splicer end class.DataGroup.generic.create_view
            create_view_empty,  &
            create_view_from_type_int,  &
            create_view_from_type_long,  &
            create_view_into_buffer
        generic :: create_view_and_allocate => &
            ! splicer begin class.DataGroup.generic.create_view_and_allocate
            ! splicer end class.DataGroup.generic.create_view_and_allocate
            create_view_and_allocate_from_type_int,  &
            create_view_and_allocate_from_type_long
        generic :: get_view => &
            ! splicer begin class.DataGroup.generic.get_view
            ! splicer end class.DataGroup.generic.get_view
            get_view_from_name,  &
            get_view_from_index
        ! splicer begin class.DataGroup.type_bound_procedure_part
        procedure :: create_array_view_int_scalar => datagroup_create_array_view_int_scalar
        procedure :: create_array_view_int_1d => datagroup_create_array_view_int_1d
        procedure :: create_array_view_int_2d => datagroup_create_array_view_int_2d
        procedure :: create_array_view_int_3d => datagroup_create_array_view_int_3d
        procedure :: create_array_view_long_scalar => datagroup_create_array_view_long_scalar
        procedure :: create_array_view_long_1d => datagroup_create_array_view_long_1d
        procedure :: create_array_view_long_2d => datagroup_create_array_view_long_2d
        procedure :: create_array_view_long_3d => datagroup_create_array_view_long_3d
        procedure :: create_array_view_float_scalar => datagroup_create_array_view_float_scalar
        procedure :: create_array_view_float_1d => datagroup_create_array_view_float_1d
        procedure :: create_array_view_float_2d => datagroup_create_array_view_float_2d
        procedure :: create_array_view_float_3d => datagroup_create_array_view_float_3d
        procedure :: create_array_view_double_scalar => datagroup_create_array_view_double_scalar
        procedure :: create_array_view_double_1d => datagroup_create_array_view_double_1d
        procedure :: create_array_view_double_2d => datagroup_create_array_view_double_2d
        procedure :: create_array_view_double_3d => datagroup_create_array_view_double_3d
        generic :: create_array_view => &
            create_array_view_int_scalar,  &
            create_array_view_int_1d,  &
            create_array_view_int_2d,  &
            create_array_view_int_3d,  &
            create_array_view_long_scalar,  &
            create_array_view_long_1d,  &
            create_array_view_long_2d,  &
            create_array_view_long_3d,  &
            create_array_view_float_scalar,  &
            create_array_view_float_1d,  &
            create_array_view_float_2d,  &
            create_array_view_float_3d,  &
            create_array_view_double_scalar,  &
            create_array_view_double_1d,  &
            create_array_view_double_2d,  &
            create_array_view_double_3d
        ! splicer end class.DataGroup.type_bound_procedure_part
    end type datagroup
    
    ! splicer begin class.DataBuffer.module_top
    ! splicer end class.DataBuffer.module_top
    
    type databuffer
        type(C_PTR) voidptr
        ! splicer begin class.DataBuffer.component_part
        ! splicer end class.DataBuffer.component_part
    contains
        procedure :: get_index => databuffer_get_index
        procedure :: get_num_views => databuffer_get_num_views
        procedure :: declare_int => databuffer_declare_int
        procedure :: declare_long => databuffer_declare_long
        procedure :: allocate_existing => databuffer_allocate_existing
        procedure :: allocate_from_type_int => databuffer_allocate_from_type_int
        procedure :: allocate_from_type_long => databuffer_allocate_from_type_long
        procedure :: reallocate_int => databuffer_reallocate_int
        procedure :: reallocate_long => databuffer_reallocate_long
        procedure :: set_external_data => databuffer_set_external_data
        procedure :: is_external => databuffer_is_external
        procedure :: get_void_ptr => databuffer_get_void_ptr
        procedure :: get_type_id => databuffer_get_type_id
        procedure :: get_num_elements => databuffer_get_num_elements
        procedure :: get_total_bytes => databuffer_get_total_bytes
        procedure :: print => databuffer_print
        generic :: allocate => &
            ! splicer begin class.DataBuffer.generic.allocate
            ! splicer end class.DataBuffer.generic.allocate
            allocate_existing,  &
            allocate_from_type_int,  &
            allocate_from_type_long
        generic :: declare => &
            ! splicer begin class.DataBuffer.generic.declare
            ! splicer end class.DataBuffer.generic.declare
            declare_int,  &
            declare_long
        generic :: reallocate => &
            ! splicer begin class.DataBuffer.generic.reallocate
            ! splicer end class.DataBuffer.generic.reallocate
            reallocate_int,  &
            reallocate_long
        ! splicer begin class.DataBuffer.type_bound_procedure_part
        ! splicer end class.DataBuffer.type_bound_procedure_part
    end type databuffer
    
    ! splicer begin class.DataView.module_top
    ! splicer end class.DataView.module_top
    
    type dataview
        type(C_PTR) voidptr
        ! splicer begin class.DataView.component_part
        ! splicer end class.DataView.component_part
    contains
        procedure :: allocate_simple => dataview_allocate_simple
        procedure :: allocate_from_type_int => dataview_allocate_from_type_int
        procedure :: allocate_from_type_long => dataview_allocate_from_type_long
        procedure :: reallocate_int => dataview_reallocate_int
        procedure :: reallocate_long => dataview_reallocate_long
        procedure :: apply_0 => dataview_apply_0
        procedure :: attach_buffer => dataview_attach_buffer
        procedure :: apply_nelems => dataview_apply_nelems
        procedure :: apply_nelems_offset => dataview_apply_nelems_offset
        procedure :: apply_nelems_offset_stride => dataview_apply_nelems_offset_stride
        procedure :: apply_type_nelems => dataview_apply_type_nelems
        procedure :: apply_type_nelems_offset => dataview_apply_type_nelems_offset
        procedure :: apply_type_nelems_offset_stride => dataview_apply_type_nelems_offset_stride
        procedure :: has_buffer => dataview_has_buffer
        procedure :: is_opaque => dataview_is_opaque
        procedure :: get_name => dataview_get_name
        procedure :: get_buffer => dataview_get_buffer
        procedure :: get_void_ptr => dataview_get_void_ptr
        procedure :: set_scalar_int => dataview_set_scalar_int
        procedure :: set_scalar_long => dataview_set_scalar_long
        procedure :: set_scalar_float => dataview_set_scalar_float
        procedure :: set_scalar_double => dataview_set_scalar_double
        procedure :: get_data_int => dataview_get_data_int
        procedure :: get_data_long => dataview_get_data_long
        procedure :: get_data_float => dataview_get_data_float
        procedure :: get_data_double => dataview_get_data_double
        procedure :: set_void_ptr => dataview_set_void_ptr
        procedure :: get_owning_group => dataview_get_owning_group
        procedure :: get_type_id => dataview_get_type_id
        procedure :: get_total_bytes => dataview_get_total_bytes
        procedure :: get_num_elements => dataview_get_num_elements
        procedure :: get_num_dimensions => dataview_get_num_dimensions
        procedure :: get_shape => dataview_get_shape
        procedure :: print => dataview_print
        generic :: allocate => &
            ! splicer begin class.DataView.generic.allocate
            ! splicer end class.DataView.generic.allocate
            allocate_simple,  &
            allocate_from_type_int,  &
            allocate_from_type_long
        generic :: apply => &
            ! splicer begin class.DataView.generic.apply
            ! splicer end class.DataView.generic.apply
            apply_0,  &
            apply_nelems,  &
            apply_nelems_offset,  &
            apply_nelems_offset_stride,  &
            apply_type_nelems,  &
            apply_type_nelems_offset,  &
            apply_type_nelems_offset_stride
        generic :: reallocate => &
            ! splicer begin class.DataView.generic.reallocate
            ! splicer end class.DataView.generic.reallocate
            reallocate_int,  &
            reallocate_long
        generic :: set_scalar => &
            ! splicer begin class.DataView.generic.set_scalar
            ! splicer end class.DataView.generic.set_scalar
            set_scalar_int,  &
            set_scalar_long,  &
            set_scalar_float,  &
            set_scalar_double
        ! splicer begin class.DataView.type_bound_procedure_part
        procedure :: get_data_int_scalar_ptr => dataview_get_data_int_scalar_ptr
        procedure :: get_data_int_1d_ptr => dataview_get_data_int_1d_ptr
        procedure :: get_data_int_2d_ptr => dataview_get_data_int_2d_ptr
        procedure :: get_data_int_3d_ptr => dataview_get_data_int_3d_ptr
        procedure :: get_data_long_scalar_ptr => dataview_get_data_long_scalar_ptr
        procedure :: get_data_long_1d_ptr => dataview_get_data_long_1d_ptr
        procedure :: get_data_long_2d_ptr => dataview_get_data_long_2d_ptr
        procedure :: get_data_long_3d_ptr => dataview_get_data_long_3d_ptr
        procedure :: get_data_float_scalar_ptr => dataview_get_data_float_scalar_ptr
        procedure :: get_data_float_1d_ptr => dataview_get_data_float_1d_ptr
        procedure :: get_data_float_2d_ptr => dataview_get_data_float_2d_ptr
        procedure :: get_data_float_3d_ptr => dataview_get_data_float_3d_ptr
        procedure :: get_data_double_scalar_ptr => dataview_get_data_double_scalar_ptr
        procedure :: get_data_double_1d_ptr => dataview_get_data_double_1d_ptr
        procedure :: get_data_double_2d_ptr => dataview_get_data_double_2d_ptr
        procedure :: get_data_double_3d_ptr => dataview_get_data_double_3d_ptr
        generic :: get_data => &
            get_data_int_scalar_ptr,  &
            get_data_int_1d_ptr,  &
            get_data_int_2d_ptr,  &
            get_data_int_3d_ptr,  &
            get_data_long_scalar_ptr,  &
            get_data_long_1d_ptr,  &
            get_data_long_2d_ptr,  &
            get_data_long_3d_ptr,  &
            get_data_float_scalar_ptr,  &
            get_data_float_1d_ptr,  &
            get_data_float_2d_ptr,  &
            get_data_float_3d_ptr,  &
            get_data_double_scalar_ptr,  &
            get_data_double_1d_ptr,  &
            get_data_double_2d_ptr,  &
            get_data_double_3d_ptr
        ! splicer end class.DataView.type_bound_procedure_part
    end type dataview
    
    
    interface operator (.eq.)
        module procedure datastore_eq
        module procedure datagroup_eq
        module procedure databuffer_eq
        module procedure dataview_eq
    end interface
    
    interface operator (.ne.)
        module procedure datastore_ne
        module procedure datagroup_ne
        module procedure databuffer_ne
        module procedure dataview_ne
    end interface
    
    interface
        
        function sidre_datastore_new() &
                result(rv) &
                bind(C, name="SIDRE_datastore_new")
            use iso_c_binding
            implicit none
            type(C_PTR) :: rv
        end function sidre_datastore_new
        
        subroutine sidre_datastore_delete(self) &
                bind(C, name="SIDRE_datastore_delete")
            use iso_c_binding
            implicit none
            type(C_PTR), value, intent(IN) :: self
        end subroutine sidre_datastore_delete
        
        function sidre_datastore_get_root(self) &
                result(rv) &
                bind(C, name="SIDRE_datastore_get_root")
            use iso_c_binding
            implicit none
            type(C_PTR), value, intent(IN) :: self
            type(C_PTR) :: rv
        end function sidre_datastore_get_root
        
        function sidre_datastore_get_buffer(self, idx) &
                result(rv) &
                bind(C, name="SIDRE_datastore_get_buffer")
            use iso_c_binding
            implicit none
            type(C_PTR), value, intent(IN) :: self
            integer(C_INT), value, intent(IN) :: idx
            type(C_PTR) :: rv
        end function sidre_datastore_get_buffer
        
        function sidre_datastore_create_buffer(self) &
                result(rv) &
                bind(C, name="SIDRE_datastore_create_buffer")
            use iso_c_binding
            implicit none
            type(C_PTR), value, intent(IN) :: self
            type(C_PTR) :: rv
        end function sidre_datastore_create_buffer
        
        subroutine sidre_datastore_destroy_buffer(self, id) &
                bind(C, name="SIDRE_datastore_destroy_buffer")
            use iso_c_binding
            implicit none
            type(C_PTR), value, intent(IN) :: self
            integer(C_INT), value, intent(IN) :: id
        end subroutine sidre_datastore_destroy_buffer
        
        pure function sidre_datastore_get_num_buffers(self) &
                result(rv) &
                bind(C, name="SIDRE_datastore_get_num_buffers")
            use iso_c_binding
            implicit none
            type(C_PTR), value, intent(IN) :: self
            integer(C_SIZE_T) :: rv
        end function sidre_datastore_get_num_buffers
        
        subroutine sidre_datastore_print(self) &
                bind(C, name="SIDRE_datastore_print")
            use iso_c_binding
            implicit none
            type(C_PTR), value, intent(IN) :: self
        end subroutine sidre_datastore_print
        
        ! splicer begin class.DataStore.additional_interfaces
        ! splicer end class.DataStore.additional_interfaces
        
        pure function sidre_datagroup_get_name(self) &
                result(rv) &
                bind(C, name="SIDRE_datagroup_get_name")
            use iso_c_binding
            implicit none
            type(C_PTR), value, intent(IN) :: self
            type(C_PTR) rv
        end function sidre_datagroup_get_name
        
        pure function sidre_datagroup_get_parent(self) &
                result(rv) &
                bind(C, name="SIDRE_datagroup_get_parent")
            use iso_c_binding
            implicit none
            type(C_PTR), value, intent(IN) :: self
            type(C_PTR) :: rv
        end function sidre_datagroup_get_parent
        
        pure function sidre_datagroup_get_data_store(self) &
                result(rv) &
                bind(C, name="SIDRE_datagroup_get_data_store")
            use iso_c_binding
            implicit none
            type(C_PTR), value, intent(IN) :: self
            type(C_PTR) :: rv
        end function sidre_datagroup_get_data_store
        
        pure function sidre_datagroup_get_num_views(self) &
                result(rv) &
                bind(C, name="SIDRE_datagroup_get_num_views")
            use iso_c_binding
            implicit none
            type(C_PTR), value, intent(IN) :: self
            integer(C_SIZE_T) :: rv
        end function sidre_datagroup_get_num_views
        
        pure function sidre_datagroup_get_num_groups(self) &
                result(rv) &
                bind(C, name="SIDRE_datagroup_get_num_groups")
            use iso_c_binding
            implicit none
            type(C_PTR), value, intent(IN) :: self
            integer(C_SIZE_T) :: rv
        end function sidre_datagroup_get_num_groups
        
        function sidre_datagroup_has_view(self, name) &
                result(rv) &
                bind(C, name="SIDRE_datagroup_has_view")
            use iso_c_binding
            implicit none
            type(C_PTR), value, intent(IN) :: self
            character(kind=C_CHAR), intent(IN) :: name(*)
            logical(C_BOOL) :: rv
        end function sidre_datagroup_has_view
        
        function sidre_datagroup_has_view_bufferify(self, name, Lname) &
                result(rv) &
                bind(C, name="SIDRE_datagroup_has_view_bufferify")
            use iso_c_binding
            implicit none
            type(C_PTR), value, intent(IN) :: self
            character(kind=C_CHAR), intent(IN) :: name(*)
            integer(C_INT), value, intent(IN) :: Lname
            logical(C_BOOL) :: rv
        end function sidre_datagroup_has_view_bufferify
        
        function sidre_datagroup_get_view_from_name(self, name) &
                result(rv) &
                bind(C, name="SIDRE_datagroup_get_view_from_name")
            use iso_c_binding
            implicit none
            type(C_PTR), value, intent(IN) :: self
            character(kind=C_CHAR), intent(IN) :: name(*)
            type(C_PTR) :: rv
        end function sidre_datagroup_get_view_from_name
        
        function sidre_datagroup_get_view_from_name_bufferify(self, name, Lname) &
                result(rv) &
                bind(C, name="SIDRE_datagroup_get_view_from_name_bufferify")
            use iso_c_binding
            implicit none
            type(C_PTR), value, intent(IN) :: self
            character(kind=C_CHAR), intent(IN) :: name(*)
            integer(C_INT), value, intent(IN) :: Lname
            type(C_PTR) :: rv
        end function sidre_datagroup_get_view_from_name_bufferify
        
        function sidre_datagroup_get_view_from_index(self, idx) &
                result(rv) &
                bind(C, name="SIDRE_datagroup_get_view_from_index")
            use iso_c_binding
            implicit none
            type(C_PTR), value, intent(IN) :: self
            integer(C_INT), value, intent(IN) :: idx
            type(C_PTR) :: rv
        end function sidre_datagroup_get_view_from_index
        
        pure function sidre_datagroup_get_view_index(self, name) &
                result(rv) &
                bind(C, name="SIDRE_datagroup_get_view_index")
            use iso_c_binding
            implicit none
            type(C_PTR), value, intent(IN) :: self
            character(kind=C_CHAR), intent(IN) :: name(*)
            integer(C_INT) :: rv
        end function sidre_datagroup_get_view_index
        
        pure function sidre_datagroup_get_view_index_bufferify(self, name, Lname) &
                result(rv) &
                bind(C, name="SIDRE_datagroup_get_view_index_bufferify")
            use iso_c_binding
            implicit none
            type(C_PTR), value, intent(IN) :: self
            character(kind=C_CHAR), intent(IN) :: name(*)
            integer(C_INT), value, intent(IN) :: Lname
            integer(C_INT) :: rv
        end function sidre_datagroup_get_view_index_bufferify
        
        pure function sidre_datagroup_get_view_name(self, idx) &
                result(rv) &
                bind(C, name="SIDRE_datagroup_get_view_name")
            use iso_c_binding
            implicit none
            type(C_PTR), value, intent(IN) :: self
            integer(C_INT), value, intent(IN) :: idx
            type(C_PTR) rv
        end function sidre_datagroup_get_view_name
        
        function sidre_datagroup_create_view_and_allocate_from_type(self, name, type, num_elems) &
                result(rv) &
                bind(C, name="SIDRE_datagroup_create_view_and_allocate_from_type")
            use iso_c_binding
            implicit none
            type(C_PTR), value, intent(IN) :: self
            character(kind=C_CHAR), intent(IN) :: name(*)
            integer(C_INT), value, intent(IN) :: type
            integer(C_LONG), value, intent(IN) :: num_elems
            type(C_PTR) :: rv
        end function sidre_datagroup_create_view_and_allocate_from_type
        
        function sidre_datagroup_create_view_and_allocate_from_type_bufferify(self, name, Lname, type, num_elems) &
                result(rv) &
                bind(C, name="SIDRE_datagroup_create_view_and_allocate_from_type_bufferify")
            use iso_c_binding
            implicit none
            type(C_PTR), value, intent(IN) :: self
            character(kind=C_CHAR), intent(IN) :: name(*)
            integer(C_INT), value, intent(IN) :: Lname
            integer(C_INT), value, intent(IN) :: type
            integer(C_LONG), value, intent(IN) :: num_elems
            type(C_PTR) :: rv
        end function sidre_datagroup_create_view_and_allocate_from_type_bufferify
        
        function sidre_datagroup_create_view_empty(self, name) &
                result(rv) &
                bind(C, name="SIDRE_datagroup_create_view_empty")
            use iso_c_binding
            implicit none
            type(C_PTR), value, intent(IN) :: self
            character(kind=C_CHAR), intent(IN) :: name(*)
            type(C_PTR) :: rv
        end function sidre_datagroup_create_view_empty
        
        function sidre_datagroup_create_view_empty_bufferify(self, name, Lname) &
                result(rv) &
                bind(C, name="SIDRE_datagroup_create_view_empty_bufferify")
            use iso_c_binding
            implicit none
            type(C_PTR), value, intent(IN) :: self
            character(kind=C_CHAR), intent(IN) :: name(*)
            integer(C_INT), value, intent(IN) :: Lname
            type(C_PTR) :: rv
        end function sidre_datagroup_create_view_empty_bufferify
        
        function sidre_datagroup_create_view_from_type(self, name, type, num_elems) &
                result(rv) &
                bind(C, name="SIDRE_datagroup_create_view_from_type")
            use iso_c_binding
            implicit none
            type(C_PTR), value, intent(IN) :: self
            character(kind=C_CHAR), intent(IN) :: name(*)
            integer(C_INT), value, intent(IN) :: type
            integer(C_LONG), value, intent(IN) :: num_elems
            type(C_PTR) :: rv
        end function sidre_datagroup_create_view_from_type
        
        function sidre_datagroup_create_view_from_type_bufferify(self, name, Lname, type, num_elems) &
                result(rv) &
                bind(C, name="SIDRE_datagroup_create_view_from_type_bufferify")
            use iso_c_binding
            implicit none
            type(C_PTR), value, intent(IN) :: self
            character(kind=C_CHAR), intent(IN) :: name(*)
            integer(C_INT), value, intent(IN) :: Lname
            integer(C_INT), value, intent(IN) :: type
            integer(C_LONG), value, intent(IN) :: num_elems
            type(C_PTR) :: rv
        end function sidre_datagroup_create_view_from_type_bufferify
        
        function sidre_datagroup_create_view_into_buffer(self, name, buff) &
                result(rv) &
                bind(C, name="SIDRE_datagroup_create_view_into_buffer")
            use iso_c_binding
            implicit none
            type(C_PTR), value, intent(IN) :: self
            character(kind=C_CHAR), intent(IN) :: name(*)
            type(C_PTR), value, intent(IN) :: buff
            type(C_PTR) :: rv
        end function sidre_datagroup_create_view_into_buffer
        
        function sidre_datagroup_create_view_into_buffer_bufferify(self, name, Lname, buff) &
                result(rv) &
                bind(C, name="SIDRE_datagroup_create_view_into_buffer_bufferify")
            use iso_c_binding
            implicit none
            type(C_PTR), value, intent(IN) :: self
            character(kind=C_CHAR), intent(IN) :: name(*)
            integer(C_INT), value, intent(IN) :: Lname
            type(C_PTR), value, intent(IN) :: buff
            type(C_PTR) :: rv
        end function sidre_datagroup_create_view_into_buffer_bufferify
        
        function sidre_datagroup_create_opaque_view(self, name, opaque_ptr) &
                result(rv) &
                bind(C, name="SIDRE_datagroup_create_opaque_view")
            use iso_c_binding
            implicit none
            type(C_PTR), value, intent(IN) :: self
            character(kind=C_CHAR), intent(IN) :: name(*)
            type(C_PTR), value, intent(IN) :: opaque_ptr
            type(C_PTR) :: rv
        end function sidre_datagroup_create_opaque_view
        
        function sidre_datagroup_create_opaque_view_bufferify(self, name, Lname, opaque_ptr) &
                result(rv) &
                bind(C, name="SIDRE_datagroup_create_opaque_view_bufferify")
            use iso_c_binding
            implicit none
            type(C_PTR), value, intent(IN) :: self
            character(kind=C_CHAR), intent(IN) :: name(*)
            integer(C_INT), value, intent(IN) :: Lname
            type(C_PTR), value, intent(IN) :: opaque_ptr
            type(C_PTR) :: rv
        end function sidre_datagroup_create_opaque_view_bufferify
        
        function sidre_datagroup_create_external_view(self, name, external_data, type, num_elems) &
                result(rv) &
                bind(C, name="SIDRE_datagroup_create_external_view")
            use iso_c_binding
            implicit none
            type(C_PTR), value, intent(IN) :: self
            character(kind=C_CHAR), intent(IN) :: name(*)
            type(C_PTR), value, intent(IN) :: external_data
            integer(C_INT), value, intent(IN) :: type
            integer(C_LONG), value, intent(IN) :: num_elems
            type(C_PTR) :: rv
        end function sidre_datagroup_create_external_view
        
        function sidre_datagroup_create_external_view_bufferify(self, name, Lname, external_data, type, num_elems) &
                result(rv) &
                bind(C, name="SIDRE_datagroup_create_external_view_bufferify")
            use iso_c_binding
            implicit none
            type(C_PTR), value, intent(IN) :: self
            character(kind=C_CHAR), intent(IN) :: name(*)
            integer(C_INT), value, intent(IN) :: Lname
            type(C_PTR), value, intent(IN) :: external_data
            integer(C_INT), value, intent(IN) :: type
            integer(C_LONG), value, intent(IN) :: num_elems
            type(C_PTR) :: rv
        end function sidre_datagroup_create_external_view_bufferify
        
        function sidre_datagroup_create_external_view_with_shape(self, name, external_data, type, ndims, shape) &
                result(rv) &
                bind(C, name="SIDRE_datagroup_create_external_view_with_shape")
            use iso_c_binding
            implicit none
            type(C_PTR), value, intent(IN) :: self
            character(kind=C_CHAR), intent(IN) :: name(*)
            type(C_PTR), value, intent(IN) :: external_data
            integer(C_INT), value, intent(IN) :: type
            integer(C_INT), value, intent(IN) :: ndims
            integer(C_LONG), intent(IN) :: shape(*)
            type(C_PTR) :: rv
        end function sidre_datagroup_create_external_view_with_shape
        
        function sidre_datagroup_create_external_view_with_shape_bufferify(self, name, Lname, external_data, type, ndims, shape) &
                result(rv) &
                bind(C, name="SIDRE_datagroup_create_external_view_with_shape_bufferify")
            use iso_c_binding
            implicit none
            type(C_PTR), value, intent(IN) :: self
            character(kind=C_CHAR), intent(IN) :: name(*)
            integer(C_INT), value, intent(IN) :: Lname
            type(C_PTR), value, intent(IN) :: external_data
            integer(C_INT), value, intent(IN) :: type
            integer(C_INT), value, intent(IN) :: ndims
            integer(C_LONG), intent(IN) :: shape(*)
            type(C_PTR) :: rv
        end function sidre_datagroup_create_external_view_with_shape_bufferify
        
        subroutine sidre_datagroup_destroy_view(self, name) &
                bind(C, name="SIDRE_datagroup_destroy_view")
            use iso_c_binding
            implicit none
            type(C_PTR), value, intent(IN) :: self
            character(kind=C_CHAR), intent(IN) :: name(*)
        end subroutine sidre_datagroup_destroy_view
        
        subroutine sidre_datagroup_destroy_view_bufferify(self, name, Lname) &
                bind(C, name="SIDRE_datagroup_destroy_view_bufferify")
            use iso_c_binding
            implicit none
            type(C_PTR), value, intent(IN) :: self
            character(kind=C_CHAR), intent(IN) :: name(*)
            integer(C_INT), value, intent(IN) :: Lname
        end subroutine sidre_datagroup_destroy_view_bufferify
        
        subroutine sidre_datagroup_destroy_view_and_data(self, name) &
                bind(C, name="SIDRE_datagroup_destroy_view_and_data")
            use iso_c_binding
            implicit none
            type(C_PTR), value, intent(IN) :: self
            character(kind=C_CHAR), intent(IN) :: name(*)
        end subroutine sidre_datagroup_destroy_view_and_data
        
        subroutine sidre_datagroup_destroy_view_and_data_bufferify(self, name, Lname) &
                bind(C, name="SIDRE_datagroup_destroy_view_and_data_bufferify")
            use iso_c_binding
            implicit none
            type(C_PTR), value, intent(IN) :: self
            character(kind=C_CHAR), intent(IN) :: name(*)
            integer(C_INT), value, intent(IN) :: Lname
        end subroutine sidre_datagroup_destroy_view_and_data_bufferify
        
        function sidre_datagroup_move_view(self, view) &
                result(rv) &
                bind(C, name="SIDRE_datagroup_move_view")
            use iso_c_binding
            implicit none
            type(C_PTR), value, intent(IN) :: self
            type(C_PTR), value, intent(IN) :: view
            type(C_PTR) :: rv
        end function sidre_datagroup_move_view
        
        function sidre_datagroup_copy_view(self, view) &
                result(rv) &
                bind(C, name="SIDRE_datagroup_copy_view")
            use iso_c_binding
            implicit none
            type(C_PTR), value, intent(IN) :: self
            type(C_PTR), value, intent(IN) :: view
            type(C_PTR) :: rv
        end function sidre_datagroup_copy_view
        
        function sidre_datagroup_has_group(self, name) &
                result(rv) &
                bind(C, name="SIDRE_datagroup_has_group")
            use iso_c_binding
            implicit none
            type(C_PTR), value, intent(IN) :: self
            character(kind=C_CHAR), intent(IN) :: name(*)
            logical(C_BOOL) :: rv
        end function sidre_datagroup_has_group
        
        function sidre_datagroup_has_group_bufferify(self, name, Lname) &
                result(rv) &
                bind(C, name="SIDRE_datagroup_has_group_bufferify")
            use iso_c_binding
            implicit none
            type(C_PTR), value, intent(IN) :: self
            character(kind=C_CHAR), intent(IN) :: name(*)
            integer(C_INT), value, intent(IN) :: Lname
            logical(C_BOOL) :: rv
        end function sidre_datagroup_has_group_bufferify
        
        function sidre_datagroup_get_group(self, name) &
                result(rv) &
                bind(C, name="SIDRE_datagroup_get_group")
            use iso_c_binding
            implicit none
            type(C_PTR), value, intent(IN) :: self
            character(kind=C_CHAR), intent(IN) :: name(*)
            type(C_PTR) :: rv
        end function sidre_datagroup_get_group
        
        function sidre_datagroup_get_group_bufferify(self, name, Lname) &
                result(rv) &
                bind(C, name="SIDRE_datagroup_get_group_bufferify")
            use iso_c_binding
            implicit none
            type(C_PTR), value, intent(IN) :: self
            character(kind=C_CHAR), intent(IN) :: name(*)
            integer(C_INT), value, intent(IN) :: Lname
            type(C_PTR) :: rv
        end function sidre_datagroup_get_group_bufferify
        
        pure function sidre_datagroup_get_group_index(self, name) &
                result(rv) &
                bind(C, name="SIDRE_datagroup_get_group_index")
            use iso_c_binding
            implicit none
            type(C_PTR), value, intent(IN) :: self
            character(kind=C_CHAR), intent(IN) :: name(*)
            integer(C_INT) :: rv
        end function sidre_datagroup_get_group_index
        
        pure function sidre_datagroup_get_group_index_bufferify(self, name, Lname) &
                result(rv) &
                bind(C, name="SIDRE_datagroup_get_group_index_bufferify")
            use iso_c_binding
            implicit none
            type(C_PTR), value, intent(IN) :: self
            character(kind=C_CHAR), intent(IN) :: name(*)
            integer(C_INT), value, intent(IN) :: Lname
            integer(C_INT) :: rv
        end function sidre_datagroup_get_group_index_bufferify
        
        pure function sidre_datagroup_get_group_name(self, idx) &
                result(rv) &
                bind(C, name="SIDRE_datagroup_get_group_name")
            use iso_c_binding
            implicit none
            type(C_PTR), value, intent(IN) :: self
            integer(C_INT), value, intent(IN) :: idx
            type(C_PTR) rv
        end function sidre_datagroup_get_group_name
        
        function sidre_datagroup_create_group(self, name) &
                result(rv) &
                bind(C, name="SIDRE_datagroup_create_group")
            use iso_c_binding
            implicit none
            type(C_PTR), value, intent(IN) :: self
            character(kind=C_CHAR), intent(IN) :: name(*)
            type(C_PTR) :: rv
        end function sidre_datagroup_create_group
        
        function sidre_datagroup_create_group_bufferify(self, name, Lname) &
                result(rv) &
                bind(C, name="SIDRE_datagroup_create_group_bufferify")
            use iso_c_binding
            implicit none
            type(C_PTR), value, intent(IN) :: self
            character(kind=C_CHAR), intent(IN) :: name(*)
            integer(C_INT), value, intent(IN) :: Lname
            type(C_PTR) :: rv
        end function sidre_datagroup_create_group_bufferify
        
        subroutine sidre_datagroup_destroy_group(self, name) &
                bind(C, name="SIDRE_datagroup_destroy_group")
            use iso_c_binding
            implicit none
            type(C_PTR), value, intent(IN) :: self
            character(kind=C_CHAR), intent(IN) :: name(*)
        end subroutine sidre_datagroup_destroy_group
        
        subroutine sidre_datagroup_destroy_group_bufferify(self, name, Lname) &
                bind(C, name="SIDRE_datagroup_destroy_group_bufferify")
            use iso_c_binding
            implicit none
            type(C_PTR), value, intent(IN) :: self
            character(kind=C_CHAR), intent(IN) :: name(*)
            integer(C_INT), value, intent(IN) :: Lname
        end subroutine sidre_datagroup_destroy_group_bufferify
        
        function sidre_datagroup_move_group(self, grp) &
                result(rv) &
                bind(C, name="SIDRE_datagroup_move_group")
            use iso_c_binding
            implicit none
            type(C_PTR), value, intent(IN) :: self
            type(C_PTR), value, intent(IN) :: grp
            type(C_PTR) :: rv
        end function sidre_datagroup_move_group
        
        subroutine sidre_datagroup_print(self) &
                bind(C, name="SIDRE_datagroup_print")
            use iso_c_binding
            implicit none
            type(C_PTR), value, intent(IN) :: self
        end subroutine sidre_datagroup_print
        
        subroutine sidre_datagroup_save(self, obase, protocol) &
                bind(C, name="SIDRE_datagroup_save")
            use iso_c_binding
            implicit none
            type(C_PTR), value, intent(IN) :: self
            character(kind=C_CHAR), intent(IN) :: obase(*)
            character(kind=C_CHAR), intent(IN) :: protocol(*)
        end subroutine sidre_datagroup_save
        
        subroutine sidre_datagroup_save_bufferify(self, obase, Lobase, protocol, Lprotocol) &
                bind(C, name="SIDRE_datagroup_save_bufferify")
            use iso_c_binding
            implicit none
            type(C_PTR), value, intent(IN) :: self
            character(kind=C_CHAR), intent(IN) :: obase(*)
            integer(C_INT), value, intent(IN) :: Lobase
            character(kind=C_CHAR), intent(IN) :: protocol(*)
            integer(C_INT), value, intent(IN) :: Lprotocol
        end subroutine sidre_datagroup_save_bufferify
        
        subroutine sidre_datagroup_load(self, obase, protocol) &
                bind(C, name="SIDRE_datagroup_load")
            use iso_c_binding
            implicit none
            type(C_PTR), value, intent(IN) :: self
            character(kind=C_CHAR), intent(IN) :: obase(*)
            character(kind=C_CHAR), intent(IN) :: protocol(*)
        end subroutine sidre_datagroup_load
        
        subroutine sidre_datagroup_load_bufferify(self, obase, Lobase, protocol, Lprotocol) &
                bind(C, name="SIDRE_datagroup_load_bufferify")
            use iso_c_binding
            implicit none
            type(C_PTR), value, intent(IN) :: self
            character(kind=C_CHAR), intent(IN) :: obase(*)
            integer(C_INT), value, intent(IN) :: Lobase
            character(kind=C_CHAR), intent(IN) :: protocol(*)
            integer(C_INT), value, intent(IN) :: Lprotocol
        end subroutine sidre_datagroup_load_bufferify
        
        ! splicer begin class.DataGroup.additional_interfaces
        ! splicer end class.DataGroup.additional_interfaces
        
        pure function sidre_databuffer_get_index(self) &
                result(rv) &
                bind(C, name="SIDRE_databuffer_get_index")
            use iso_c_binding
            implicit none
            type(C_PTR), value, intent(IN) :: self
            integer(C_INT) :: rv
        end function sidre_databuffer_get_index
        
        pure function sidre_databuffer_get_num_views(self) &
                result(rv) &
                bind(C, name="SIDRE_databuffer_get_num_views")
            use iso_c_binding
            implicit none
            type(C_PTR), value, intent(IN) :: self
            integer(C_SIZE_T) :: rv
        end function sidre_databuffer_get_num_views
        
        subroutine sidre_databuffer_declare(self, type, num_elems) &
                bind(C, name="SIDRE_databuffer_declare")
            use iso_c_binding
            implicit none
            type(C_PTR), value, intent(IN) :: self
            integer(C_INT), value, intent(IN) :: type
            integer(C_LONG), value, intent(IN) :: num_elems
        end subroutine sidre_databuffer_declare
        
        subroutine sidre_databuffer_allocate_existing(self) &
                bind(C, name="SIDRE_databuffer_allocate_existing")
            use iso_c_binding
            implicit none
            type(C_PTR), value, intent(IN) :: self
        end subroutine sidre_databuffer_allocate_existing
        
        subroutine sidre_databuffer_allocate_from_type(self, type, num_elems) &
                bind(C, name="SIDRE_databuffer_allocate_from_type")
            use iso_c_binding
            implicit none
            type(C_PTR), value, intent(IN) :: self
            integer(C_INT), value, intent(IN) :: type
            integer(C_LONG), value, intent(IN) :: num_elems
        end subroutine sidre_databuffer_allocate_from_type
        
        subroutine sidre_databuffer_reallocate(self, num_elems) &
                bind(C, name="SIDRE_databuffer_reallocate")
            use iso_c_binding
            implicit none
            type(C_PTR), value, intent(IN) :: self
            integer(C_LONG), value, intent(IN) :: num_elems
        end subroutine sidre_databuffer_reallocate
        
        subroutine sidre_databuffer_set_external_data(self, external_data) &
                bind(C, name="SIDRE_databuffer_set_external_data")
            use iso_c_binding
            implicit none
            type(C_PTR), value, intent(IN) :: self
            type(C_PTR), value, intent(IN) :: external_data
        end subroutine sidre_databuffer_set_external_data
        
        pure function sidre_databuffer_is_external(self) &
                result(rv) &
                bind(C, name="SIDRE_databuffer_is_external")
            use iso_c_binding
            implicit none
            type(C_PTR), value, intent(IN) :: self
            logical(C_BOOL) :: rv
        end function sidre_databuffer_is_external
        
<<<<<<< HEAD
        function sidre_databuffer_get_data(self) &
                result(rv) &
                bind(C, name="SIDRE_databuffer_get_data")
=======
        function sidre_databuffer_get_void_ptr(self) result(rv) &
                bind(C, name="SIDRE_databuffer_get_void_ptr")
>>>>>>> 2ca7eb28
            use iso_c_binding
            implicit none
            type(C_PTR), value, intent(IN) :: self
            type(C_PTR) :: rv
        end function sidre_databuffer_get_void_ptr
        
        pure function sidre_databuffer_get_type_id(self) &
                result(rv) &
                bind(C, name="SIDRE_databuffer_get_type_id")
            use iso_c_binding
            implicit none
            type(C_PTR), value, intent(IN) :: self
            integer(C_INT) :: rv
        end function sidre_databuffer_get_type_id
        
        pure function sidre_databuffer_get_num_elements(self) &
                result(rv) &
                bind(C, name="SIDRE_databuffer_get_num_elements")
            use iso_c_binding
            implicit none
            type(C_PTR), value, intent(IN) :: self
            integer(C_SIZE_T) :: rv
        end function sidre_databuffer_get_num_elements
        
        pure function sidre_databuffer_get_total_bytes(self) &
                result(rv) &
                bind(C, name="SIDRE_databuffer_get_total_bytes")
            use iso_c_binding
            implicit none
            type(C_PTR), value, intent(IN) :: self
            integer(C_SIZE_T) :: rv
        end function sidre_databuffer_get_total_bytes
        
        subroutine sidre_databuffer_print(self) &
                bind(C, name="SIDRE_databuffer_print")
            use iso_c_binding
            implicit none
            type(C_PTR), value, intent(IN) :: self
        end subroutine sidre_databuffer_print
        
        ! splicer begin class.DataBuffer.additional_interfaces
        ! splicer end class.DataBuffer.additional_interfaces
        
        subroutine sidre_dataview_allocate_simple(self) &
                bind(C, name="SIDRE_dataview_allocate_simple")
            use iso_c_binding
            implicit none
            type(C_PTR), value, intent(IN) :: self
        end subroutine sidre_dataview_allocate_simple
        
        subroutine sidre_dataview_allocate_from_type(self, type, num_elems) &
                bind(C, name="SIDRE_dataview_allocate_from_type")
            use iso_c_binding
            implicit none
            type(C_PTR), value, intent(IN) :: self
            integer(C_INT), value, intent(IN) :: type
            integer(C_LONG), value, intent(IN) :: num_elems
        end subroutine sidre_dataview_allocate_from_type
        
        subroutine sidre_dataview_reallocate(self, num_elems) &
                bind(C, name="SIDRE_dataview_reallocate")
            use iso_c_binding
            implicit none
            type(C_PTR), value, intent(IN) :: self
            integer(C_LONG), value, intent(IN) :: num_elems
        end subroutine sidre_dataview_reallocate
        
        subroutine sidre_dataview_apply_0(self) &
                bind(C, name="SIDRE_dataview_apply_0")
            use iso_c_binding
            implicit none
            type(C_PTR), value, intent(IN) :: self
        end subroutine sidre_dataview_apply_0
        
        subroutine sidre_dataview_attach_buffer(self, buff) &
                bind(C, name="SIDRE_dataview_attach_buffer")
            use iso_c_binding
            implicit none
            type(C_PTR), value, intent(IN) :: self
            type(C_PTR), value, intent(IN) :: buff
        end subroutine sidre_dataview_attach_buffer
        
        subroutine sidre_dataview_apply_nelems(self, num_elems) &
                bind(C, name="SIDRE_dataview_apply_nelems")
            use iso_c_binding
            implicit none
            type(C_PTR), value, intent(IN) :: self
            integer(C_LONG), value, intent(IN) :: num_elems
        end subroutine sidre_dataview_apply_nelems
        
        subroutine sidre_dataview_apply_nelems_offset(self, num_elems, offset) &
                bind(C, name="SIDRE_dataview_apply_nelems_offset")
            use iso_c_binding
            implicit none
            type(C_PTR), value, intent(IN) :: self
            integer(C_LONG), value, intent(IN) :: num_elems
            integer(C_LONG), value, intent(IN) :: offset
        end subroutine sidre_dataview_apply_nelems_offset
        
        subroutine sidre_dataview_apply_nelems_offset_stride(self, num_elems, offset, stride) &
                bind(C, name="SIDRE_dataview_apply_nelems_offset_stride")
            use iso_c_binding
            implicit none
            type(C_PTR), value, intent(IN) :: self
            integer(C_LONG), value, intent(IN) :: num_elems
            integer(C_LONG), value, intent(IN) :: offset
            integer(C_LONG), value, intent(IN) :: stride
        end subroutine sidre_dataview_apply_nelems_offset_stride
        
        subroutine sidre_dataview_apply_type_nelems(self, type, num_elems) &
                bind(C, name="SIDRE_dataview_apply_type_nelems")
            use iso_c_binding
            implicit none
            type(C_PTR), value, intent(IN) :: self
            integer(C_INT), value, intent(IN) :: type
            integer(C_LONG), value, intent(IN) :: num_elems
        end subroutine sidre_dataview_apply_type_nelems
        
        subroutine sidre_dataview_apply_type_nelems_offset(self, type, num_elems, offset) &
                bind(C, name="SIDRE_dataview_apply_type_nelems_offset")
            use iso_c_binding
            implicit none
            type(C_PTR), value, intent(IN) :: self
            integer(C_INT), value, intent(IN) :: type
            integer(C_LONG), value, intent(IN) :: num_elems
            integer(C_LONG), value, intent(IN) :: offset
        end subroutine sidre_dataview_apply_type_nelems_offset
        
        subroutine sidre_dataview_apply_type_nelems_offset_stride(self, type, num_elems, offset, stride) &
                bind(C, name="SIDRE_dataview_apply_type_nelems_offset_stride")
            use iso_c_binding
            implicit none
            type(C_PTR), value, intent(IN) :: self
            integer(C_INT), value, intent(IN) :: type
            integer(C_LONG), value, intent(IN) :: num_elems
            integer(C_LONG), value, intent(IN) :: offset
            integer(C_LONG), value, intent(IN) :: stride
        end subroutine sidre_dataview_apply_type_nelems_offset_stride
        
        pure function sidre_dataview_has_buffer(self) &
                result(rv) &
                bind(C, name="SIDRE_dataview_has_buffer")
            use iso_c_binding
            implicit none
            type(C_PTR), value, intent(IN) :: self
            logical(C_BOOL) :: rv
        end function sidre_dataview_has_buffer
        
        pure function sidre_dataview_is_opaque(self) &
                result(rv) &
                bind(C, name="SIDRE_dataview_is_opaque")
            use iso_c_binding
            implicit none
            type(C_PTR), value, intent(IN) :: self
            logical(C_BOOL) :: rv
        end function sidre_dataview_is_opaque
        
        pure function sidre_dataview_get_name(self) &
                result(rv) &
                bind(C, name="SIDRE_dataview_get_name")
            use iso_c_binding
            implicit none
            type(C_PTR), value, intent(IN) :: self
            type(C_PTR) rv
        end function sidre_dataview_get_name
        
<<<<<<< HEAD
        pure function sidre_dataview_get_opaque(self) &
                result(rv) &
                bind(C, name="SIDRE_dataview_get_opaque")
            use iso_c_binding
            implicit none
            type(C_PTR), value, intent(IN) :: self
            type(C_PTR) :: rv
        end function sidre_dataview_get_opaque
        
        function sidre_dataview_get_buffer(self) &
                result(rv) &
=======
        function sidre_dataview_get_buffer(self) result(rv) &
>>>>>>> 2ca7eb28
                bind(C, name="SIDRE_dataview_get_buffer")
            use iso_c_binding
            implicit none
            type(C_PTR), value, intent(IN) :: self
            type(C_PTR) :: rv
        end function sidre_dataview_get_buffer
        
<<<<<<< HEAD
        pure function sidre_dataview_get_data_pointer(self) &
                result(rv) &
                bind(C, name="SIDRE_dataview_get_data_pointer")
=======
        pure function sidre_dataview_get_void_ptr(self) result(rv) &
                bind(C, name="SIDRE_dataview_get_void_ptr")
>>>>>>> 2ca7eb28
            use iso_c_binding
            implicit none
            type(C_PTR), value, intent(IN) :: self
            type(C_PTR) :: rv
        end function sidre_dataview_get_void_ptr
        
        subroutine sidre_dataview_set_scalar_int(self, value) &
                bind(C, name="SIDRE_dataview_set_scalar_int")
            use iso_c_binding
            implicit none
            type(C_PTR), value, intent(IN) :: self
            integer(C_INT), value, intent(IN) :: value
        end subroutine sidre_dataview_set_scalar_int
        
        subroutine sidre_dataview_set_scalar_long(self, value) &
                bind(C, name="SIDRE_dataview_set_scalar_long")
            use iso_c_binding
            implicit none
            type(C_PTR), value, intent(IN) :: self
            integer(C_LONG), value, intent(IN) :: value
        end subroutine sidre_dataview_set_scalar_long
        
        subroutine sidre_dataview_set_scalar_float(self, value) &
                bind(C, name="SIDRE_dataview_set_scalar_float")
            use iso_c_binding
            implicit none
            type(C_PTR), value, intent(IN) :: self
            real(C_FLOAT), value, intent(IN) :: value
        end subroutine sidre_dataview_set_scalar_float
        
        subroutine sidre_dataview_set_scalar_double(self, value) &
                bind(C, name="SIDRE_dataview_set_scalar_double")
            use iso_c_binding
            implicit none
            type(C_PTR), value, intent(IN) :: self
            real(C_DOUBLE), value, intent(IN) :: value
        end subroutine sidre_dataview_set_scalar_double
        
<<<<<<< HEAD
        function sidre_dataview_get_value_int(self) &
                result(rv) &
                bind(C, name="SIDRE_dataview_get_value_int")
=======
        function sidre_dataview_get_data_int(self) result(rv) &
                bind(C, name="SIDRE_dataview_get_data_int")
>>>>>>> 2ca7eb28
            use iso_c_binding
            implicit none
            type(C_PTR), value, intent(IN) :: self
            integer(C_INT) :: rv
        end function sidre_dataview_get_data_int
        
<<<<<<< HEAD
        function sidre_dataview_get_value_long(self) &
                result(rv) &
                bind(C, name="SIDRE_dataview_get_value_long")
=======
        function sidre_dataview_get_data_long(self) result(rv) &
                bind(C, name="SIDRE_dataview_get_data_long")
>>>>>>> 2ca7eb28
            use iso_c_binding
            implicit none
            type(C_PTR), value, intent(IN) :: self
            integer(C_LONG) :: rv
        end function sidre_dataview_get_data_long
        
<<<<<<< HEAD
        function sidre_dataview_get_value_float(self) &
                result(rv) &
                bind(C, name="SIDRE_dataview_get_value_float")
=======
        function sidre_dataview_get_data_float(self) result(rv) &
                bind(C, name="SIDRE_dataview_get_data_float")
>>>>>>> 2ca7eb28
            use iso_c_binding
            implicit none
            type(C_PTR), value, intent(IN) :: self
            real(C_FLOAT) :: rv
        end function sidre_dataview_get_data_float
        
<<<<<<< HEAD
        function sidre_dataview_get_value_double(self) &
                result(rv) &
                bind(C, name="SIDRE_dataview_get_value_double")
=======
        function sidre_dataview_get_data_double(self) result(rv) &
                bind(C, name="SIDRE_dataview_get_data_double")
>>>>>>> 2ca7eb28
            use iso_c_binding
            implicit none
            type(C_PTR), value, intent(IN) :: self
            real(C_DOUBLE) :: rv
        end function sidre_dataview_get_data_double
        
<<<<<<< HEAD
        function sidre_dataview_set_opaque(self, opaque_ptr) &
                result(rv) &
                bind(C, name="SIDRE_dataview_set_opaque")
=======
        function sidre_dataview_set_void_ptr(self, data_ptr) result(rv) &
                bind(C, name="SIDRE_dataview_set_void_ptr")
>>>>>>> 2ca7eb28
            use iso_c_binding
            implicit none
            type(C_PTR), value, intent(IN) :: self
            type(C_PTR), value, intent(IN) :: data_ptr
            type(C_PTR) :: rv
        end function sidre_dataview_set_void_ptr
        
        function sidre_dataview_get_owning_group(self) &
                result(rv) &
                bind(C, name="SIDRE_dataview_get_owning_group")
            use iso_c_binding
            implicit none
            type(C_PTR), value, intent(IN) :: self
            type(C_PTR) :: rv
        end function sidre_dataview_get_owning_group
        
        pure function sidre_dataview_get_type_id(self) &
                result(rv) &
                bind(C, name="SIDRE_dataview_get_type_id")
            use iso_c_binding
            implicit none
            type(C_PTR), value, intent(IN) :: self
            integer(C_INT) :: rv
        end function sidre_dataview_get_type_id
        
        pure function sidre_dataview_get_total_bytes(self) &
                result(rv) &
                bind(C, name="SIDRE_dataview_get_total_bytes")
            use iso_c_binding
            implicit none
            type(C_PTR), value, intent(IN) :: self
            integer(C_SIZE_T) :: rv
        end function sidre_dataview_get_total_bytes
        
        pure function sidre_dataview_get_num_elements(self) &
                result(rv) &
                bind(C, name="SIDRE_dataview_get_num_elements")
            use iso_c_binding
            implicit none
            type(C_PTR), value, intent(IN) :: self
            integer(C_SIZE_T) :: rv
        end function sidre_dataview_get_num_elements
        
        pure function sidre_dataview_get_num_dimensions(self) &
                result(rv) &
                bind(C, name="SIDRE_dataview_get_num_dimensions")
            use iso_c_binding
            implicit none
            type(C_PTR), value, intent(IN) :: self
            integer(C_INT) :: rv
        end function sidre_dataview_get_num_dimensions
        
        pure function sidre_dataview_get_shape(self, ndims, shape) &
                result(rv) &
                bind(C, name="SIDRE_dataview_get_shape")
            use iso_c_binding
            implicit none
            type(C_PTR), value, intent(IN) :: self
            integer(C_INT), value, intent(IN) :: ndims
            integer(C_LONG), intent(IN) :: shape(*)
            integer(C_INT) :: rv
        end function sidre_dataview_get_shape
        
        subroutine sidre_dataview_print(self) &
                bind(C, name="SIDRE_dataview_print")
            use iso_c_binding
            implicit none
            type(C_PTR), value, intent(IN) :: self
        end subroutine sidre_dataview_print
        
        ! splicer begin class.DataView.additional_interfaces
        ! splicer end class.DataView.additional_interfaces
        
        function sidre_name_is_valid(name) &
                result(rv) &
                bind(C, name="SIDRE_name_is_valid")
            use iso_c_binding
            implicit none
            character(kind=C_CHAR), intent(IN) :: name(*)
            logical(C_BOOL) :: rv
        end function sidre_name_is_valid
        
        ! splicer begin additional_interfaces
        function SIDRE_create_array_view(group, name, lname, addr, type, rank, extents) &
              result(rv) bind(C,name="SIDRE_create_array_view")
            use iso_c_binding
            import SIDRE_LENGTH
            type(C_PTR), value, intent(IN)     :: group
            character(kind=C_CHAR), intent(IN) :: name(*)
            integer(C_INT), value, intent(IN)  :: lname
            type(C_PTR), value,     intent(IN) :: addr
            integer(C_INT), value, intent(IN)  :: type
            integer(C_INT), value, intent(IN)  :: rank
            integer(SIDRE_LENGTH), intent(IN)  :: extents(*)
            type(C_PTR) rv
        end function SIDRE_create_array_view
        ! splicer end additional_interfaces
    end interface

contains
    
    function datastore_new() result(rv)
        use iso_c_binding
        implicit none
        type(datastore) :: rv
        ! splicer begin class.DataStore.method.new
        rv%voidptr = sidre_datastore_new()
        ! splicer end class.DataStore.method.new
    end function datastore_new
    
    subroutine datastore_delete(obj)
        use iso_c_binding
        implicit none
        class(datastore) :: obj
        ! splicer begin class.DataStore.method.delete
        call sidre_datastore_delete(obj%voidptr)
        obj%voidptr = C_NULL_PTR
        ! splicer end class.DataStore.method.delete
    end subroutine datastore_delete
    
    function datastore_get_root(obj) result(rv)
        use iso_c_binding
        implicit none
        class(datastore) :: obj
        type(datagroup) :: rv
        ! splicer begin class.DataStore.method.get_root
        rv%voidptr = sidre_datastore_get_root(obj%voidptr)
        ! splicer end class.DataStore.method.get_root
    end function datastore_get_root
    
    function datastore_get_buffer(obj, idx) result(rv)
        use iso_c_binding
        implicit none
        class(datastore) :: obj
        integer(C_INT), value, intent(IN) :: idx
        type(databuffer) :: rv
        ! splicer begin class.DataStore.method.get_buffer
        rv%voidptr = sidre_datastore_get_buffer(  &
            obj%voidptr,  &
            idx)
        ! splicer end class.DataStore.method.get_buffer
    end function datastore_get_buffer
    
    function datastore_create_buffer(obj) result(rv)
        use iso_c_binding
        implicit none
        class(datastore) :: obj
        type(databuffer) :: rv
        ! splicer begin class.DataStore.method.create_buffer
        rv%voidptr = sidre_datastore_create_buffer(obj%voidptr)
        ! splicer end class.DataStore.method.create_buffer
    end function datastore_create_buffer
    
    subroutine datastore_destroy_buffer(obj, id)
        use iso_c_binding
        implicit none
        class(datastore) :: obj
        integer(C_INT), value, intent(IN) :: id
        ! splicer begin class.DataStore.method.destroy_buffer
        call sidre_datastore_destroy_buffer(  &
            obj%voidptr,  &
            id)
        ! splicer end class.DataStore.method.destroy_buffer
    end subroutine datastore_destroy_buffer
    
    function datastore_get_num_buffers(obj) result(rv)
        use iso_c_binding
        implicit none
        class(datastore) :: obj
        integer(C_SIZE_T) :: rv
        ! splicer begin class.DataStore.method.get_num_buffers
        rv = sidre_datastore_get_num_buffers(obj%voidptr)
        ! splicer end class.DataStore.method.get_num_buffers
    end function datastore_get_num_buffers
    
    subroutine datastore_print(obj)
        use iso_c_binding
        implicit none
        class(datastore) :: obj
        ! splicer begin class.DataStore.method.print
        call sidre_datastore_print(obj%voidptr)
        ! splicer end class.DataStore.method.print
    end subroutine datastore_print
    
    ! splicer begin class.DataStore.additional_functions
    ! splicer end class.DataStore.additional_functions
    
    subroutine datagroup_get_name(obj, name)
        use iso_c_binding
        implicit none
        class(datagroup) :: obj
        character(*), intent(OUT) :: name
        type(C_PTR) :: rv
        ! splicer begin class.DataGroup.method.get_name
        rv = sidre_datagroup_get_name(obj%voidptr)
        call FccCopyPtr(name, len(name), rv)
        ! splicer end class.DataGroup.method.get_name
    end subroutine datagroup_get_name
    
    function datagroup_get_parent(obj) result(rv)
        use iso_c_binding
        implicit none
        class(datagroup) :: obj
        type(datagroup) :: rv
        ! splicer begin class.DataGroup.method.get_parent
        rv%voidptr = sidre_datagroup_get_parent(obj%voidptr)
        ! splicer end class.DataGroup.method.get_parent
    end function datagroup_get_parent
    
    function datagroup_get_data_store(obj) result(rv)
        use iso_c_binding
        implicit none
        class(datagroup) :: obj
        type(datastore) :: rv
        ! splicer begin class.DataGroup.method.get_data_store
        rv%voidptr = sidre_datagroup_get_data_store(obj%voidptr)
        ! splicer end class.DataGroup.method.get_data_store
    end function datagroup_get_data_store
    
    function datagroup_get_num_views(obj) result(rv)
        use iso_c_binding
        implicit none
        class(datagroup) :: obj
        integer(C_SIZE_T) :: rv
        ! splicer begin class.DataGroup.method.get_num_views
        rv = sidre_datagroup_get_num_views(obj%voidptr)
        ! splicer end class.DataGroup.method.get_num_views
    end function datagroup_get_num_views
    
    function datagroup_get_num_groups(obj) result(rv)
        use iso_c_binding
        implicit none
        class(datagroup) :: obj
        integer(C_SIZE_T) :: rv
        ! splicer begin class.DataGroup.method.get_num_groups
        rv = sidre_datagroup_get_num_groups(obj%voidptr)
        ! splicer end class.DataGroup.method.get_num_groups
    end function datagroup_get_num_groups
    
    function datagroup_has_view(obj, name) result(rv)
        use iso_c_binding
        implicit none
        class(datagroup) :: obj
        character(*), intent(IN) :: name
        logical :: rv
        ! splicer begin class.DataGroup.method.has_view
        rv = sidre_datagroup_has_view_bufferify(  &
            obj%voidptr,  &
            name,  &
            len_trim(name))
        ! splicer end class.DataGroup.method.has_view
    end function datagroup_has_view
    
    function datagroup_get_view_from_name(obj, name) result(rv)
        use iso_c_binding
        implicit none
        class(datagroup) :: obj
        character(*), intent(IN) :: name
        type(dataview) :: rv
        ! splicer begin class.DataGroup.method.get_view_from_name
        rv%voidptr = sidre_datagroup_get_view_from_name_bufferify(  &
            obj%voidptr,  &
            name,  &
            len_trim(name))
        ! splicer end class.DataGroup.method.get_view_from_name
    end function datagroup_get_view_from_name
    
    function datagroup_get_view_from_index(obj, idx) result(rv)
        use iso_c_binding
        implicit none
        class(datagroup) :: obj
        integer(C_INT), value, intent(IN) :: idx
        type(dataview) :: rv
        ! splicer begin class.DataGroup.method.get_view_from_index
        rv%voidptr = sidre_datagroup_get_view_from_index(  &
            obj%voidptr,  &
            idx)
        ! splicer end class.DataGroup.method.get_view_from_index
    end function datagroup_get_view_from_index
    
    function datagroup_get_view_index(obj, name) result(rv)
        use iso_c_binding
        implicit none
        class(datagroup) :: obj
        character(*), intent(IN) :: name
        integer(C_INT) :: rv
        ! splicer begin class.DataGroup.method.get_view_index
        rv = sidre_datagroup_get_view_index_bufferify(  &
            obj%voidptr,  &
            name,  &
            len_trim(name))
        ! splicer end class.DataGroup.method.get_view_index
    end function datagroup_get_view_index
    
    subroutine datagroup_get_view_name(obj, idx, name)
        use iso_c_binding
        implicit none
        class(datagroup) :: obj
        integer(C_INT), value, intent(IN) :: idx
        character(*), intent(OUT) :: name
        type(C_PTR) :: rv
        ! splicer begin class.DataGroup.method.get_view_name
        rv = sidre_datagroup_get_view_name(  &
            obj%voidptr,  &
            idx)
        call FccCopyPtr(name, len(name), rv)
        ! splicer end class.DataGroup.method.get_view_name
    end subroutine datagroup_get_view_name
    
    function datagroup_create_view_and_allocate_from_type_int(obj, name, type, num_elems) result(rv)
        use iso_c_binding
        implicit none
        class(datagroup) :: obj
        character(*), intent(IN) :: name
        integer(C_INT), value, intent(IN) :: type
        integer(C_INT), value, intent(IN) :: num_elems
        type(dataview) :: rv
        ! splicer begin class.DataGroup.method.create_view_and_allocate_from_type_int
        rv%voidptr = sidre_datagroup_create_view_and_allocate_from_type_bufferify(  &
            obj%voidptr,  &
            name,  &
            len_trim(name),  &
            type,  &
            int(num_elems, C_LONG))
        ! splicer end class.DataGroup.method.create_view_and_allocate_from_type_int
    end function datagroup_create_view_and_allocate_from_type_int
    
    function datagroup_create_view_and_allocate_from_type_long(obj, name, type, num_elems) result(rv)
        use iso_c_binding
        implicit none
        class(datagroup) :: obj
        character(*), intent(IN) :: name
        integer(C_INT), value, intent(IN) :: type
        integer(C_LONG), value, intent(IN) :: num_elems
        type(dataview) :: rv
        ! splicer begin class.DataGroup.method.create_view_and_allocate_from_type_long
        rv%voidptr = sidre_datagroup_create_view_and_allocate_from_type_bufferify(  &
            obj%voidptr,  &
            name,  &
            len_trim(name),  &
            type,  &
            int(num_elems, C_LONG))
        ! splicer end class.DataGroup.method.create_view_and_allocate_from_type_long
    end function datagroup_create_view_and_allocate_from_type_long
    
    function datagroup_create_view_empty(obj, name) result(rv)
        use iso_c_binding
        implicit none
        class(datagroup) :: obj
        character(*), intent(IN) :: name
        type(dataview) :: rv
        ! splicer begin class.DataGroup.method.create_view_empty
        rv%voidptr = sidre_datagroup_create_view_empty_bufferify(  &
            obj%voidptr,  &
            name,  &
            len_trim(name))
        ! splicer end class.DataGroup.method.create_view_empty
    end function datagroup_create_view_empty
    
    function datagroup_create_view_from_type_int(obj, name, type, num_elems) result(rv)
        use iso_c_binding
        implicit none
        class(datagroup) :: obj
        character(*), intent(IN) :: name
        integer(C_INT), value, intent(IN) :: type
        integer(C_INT), value, intent(IN) :: num_elems
        type(dataview) :: rv
        ! splicer begin class.DataGroup.method.create_view_from_type_int
        rv%voidptr = sidre_datagroup_create_view_from_type_bufferify(  &
            obj%voidptr,  &
            name,  &
            len_trim(name),  &
            type,  &
            int(num_elems, C_LONG))
        ! splicer end class.DataGroup.method.create_view_from_type_int
    end function datagroup_create_view_from_type_int
    
    function datagroup_create_view_from_type_long(obj, name, type, num_elems) result(rv)
        use iso_c_binding
        implicit none
        class(datagroup) :: obj
        character(*), intent(IN) :: name
        integer(C_INT), value, intent(IN) :: type
        integer(C_LONG), value, intent(IN) :: num_elems
        type(dataview) :: rv
        ! splicer begin class.DataGroup.method.create_view_from_type_long
        rv%voidptr = sidre_datagroup_create_view_from_type_bufferify(  &
            obj%voidptr,  &
            name,  &
            len_trim(name),  &
            type,  &
            int(num_elems, C_LONG))
        ! splicer end class.DataGroup.method.create_view_from_type_long
    end function datagroup_create_view_from_type_long
    
    function datagroup_create_view_into_buffer(obj, name, buff) result(rv)
        use iso_c_binding
        implicit none
        class(datagroup) :: obj
        character(*), intent(IN) :: name
        type(databuffer), value, intent(IN) :: buff
        type(dataview) :: rv
        ! splicer begin class.DataGroup.method.create_view_into_buffer
        rv%voidptr = sidre_datagroup_create_view_into_buffer_bufferify(  &
            obj%voidptr,  &
            name,  &
            len_trim(name),  &
            buff%voidptr)
        ! splicer end class.DataGroup.method.create_view_into_buffer
    end function datagroup_create_view_into_buffer
    
    function datagroup_create_opaque_view(obj, name, opaque_ptr) result(rv)
        use iso_c_binding
        implicit none
        class(datagroup) :: obj
        character(*), intent(IN) :: name
        type(C_PTR), value, intent(IN) :: opaque_ptr
        type(dataview) :: rv
        ! splicer begin class.DataGroup.method.create_opaque_view
        rv%voidptr = sidre_datagroup_create_opaque_view_bufferify(  &
            obj%voidptr,  &
            name,  &
            len_trim(name),  &
            opaque_ptr)
        ! splicer end class.DataGroup.method.create_opaque_view
    end function datagroup_create_opaque_view
    
    function datagroup_create_external_view_int(obj, name, external_data, type, num_elems) result(rv)
        use iso_c_binding
        implicit none
        class(datagroup) :: obj
        character(*), intent(IN) :: name
        type(C_PTR), value, intent(IN) :: external_data
        integer(C_INT), value, intent(IN) :: type
        integer(C_INT), value, intent(IN) :: num_elems
        type(dataview) :: rv
        ! splicer begin class.DataGroup.method.create_external_view_int
        rv%voidptr = sidre_datagroup_create_external_view_bufferify(  &
            obj%voidptr,  &
            name,  &
            len_trim(name),  &
            external_data,  &
            type,  &
            int(num_elems, C_LONG))
        ! splicer end class.DataGroup.method.create_external_view_int
    end function datagroup_create_external_view_int
    
    function datagroup_create_external_view_long(obj, name, external_data, type, num_elems) result(rv)
        use iso_c_binding
        implicit none
        class(datagroup) :: obj
        character(*), intent(IN) :: name
        type(C_PTR), value, intent(IN) :: external_data
        integer(C_INT), value, intent(IN) :: type
        integer(C_LONG), value, intent(IN) :: num_elems
        type(dataview) :: rv
        ! splicer begin class.DataGroup.method.create_external_view_long
        rv%voidptr = sidre_datagroup_create_external_view_bufferify(  &
            obj%voidptr,  &
            name,  &
            len_trim(name),  &
            external_data,  &
            type,  &
            int(num_elems, C_LONG))
        ! splicer end class.DataGroup.method.create_external_view_long
    end function datagroup_create_external_view_long
    
    function datagroup_create_external_view_with_shape(obj, name, external_data, type, ndims, shape) result(rv)
        use iso_c_binding
        implicit none
        class(datagroup) :: obj
        character(*), intent(IN) :: name
        type(C_PTR), value, intent(IN) :: external_data
        integer(C_INT), value, intent(IN) :: type
        integer(C_INT), value, intent(IN) :: ndims
        integer(C_LONG), intent(IN) :: shape(*)
        type(dataview) :: rv
        ! splicer begin class.DataGroup.method.create_external_view_with_shape
        rv%voidptr = sidre_datagroup_create_external_view_with_shape_bufferify(  &
            obj%voidptr,  &
            name,  &
            len_trim(name),  &
            external_data,  &
            type,  &
            ndims,  &
            shape)
        ! splicer end class.DataGroup.method.create_external_view_with_shape
    end function datagroup_create_external_view_with_shape
    
    subroutine datagroup_destroy_view(obj, name)
        use iso_c_binding
        implicit none
        class(datagroup) :: obj
        character(*), intent(IN) :: name
        ! splicer begin class.DataGroup.method.destroy_view
        call sidre_datagroup_destroy_view_bufferify(  &
            obj%voidptr,  &
            name,  &
            len_trim(name))
        ! splicer end class.DataGroup.method.destroy_view
    end subroutine datagroup_destroy_view
    
    subroutine datagroup_destroy_view_and_data(obj, name)
        use iso_c_binding
        implicit none
        class(datagroup) :: obj
        character(*), intent(IN) :: name
        ! splicer begin class.DataGroup.method.destroy_view_and_data
        call sidre_datagroup_destroy_view_and_data_bufferify(  &
            obj%voidptr,  &
            name,  &
            len_trim(name))
        ! splicer end class.DataGroup.method.destroy_view_and_data
    end subroutine datagroup_destroy_view_and_data
    
    function datagroup_move_view(obj, view) result(rv)
        use iso_c_binding
        implicit none
        class(datagroup) :: obj
        type(dataview), value, intent(IN) :: view
        type(dataview) :: rv
        ! splicer begin class.DataGroup.method.move_view
        rv%voidptr = sidre_datagroup_move_view(  &
            obj%voidptr,  &
            view%voidptr)
        ! splicer end class.DataGroup.method.move_view
    end function datagroup_move_view
    
    function datagroup_copy_view(obj, view) result(rv)
        use iso_c_binding
        implicit none
        class(datagroup) :: obj
        type(dataview), value, intent(IN) :: view
        type(dataview) :: rv
        ! splicer begin class.DataGroup.method.copy_view
        rv%voidptr = sidre_datagroup_copy_view(  &
            obj%voidptr,  &
            view%voidptr)
        ! splicer end class.DataGroup.method.copy_view
    end function datagroup_copy_view
    
    function datagroup_has_group(obj, name) result(rv)
        use iso_c_binding
        implicit none
        class(datagroup) :: obj
        character(*), intent(IN) :: name
        logical :: rv
        ! splicer begin class.DataGroup.method.has_group
        rv = sidre_datagroup_has_group_bufferify(  &
            obj%voidptr,  &
            name,  &
            len_trim(name))
        ! splicer end class.DataGroup.method.has_group
    end function datagroup_has_group
    
    function datagroup_get_group(obj, name) result(rv)
        use iso_c_binding
        implicit none
        class(datagroup) :: obj
        character(*), intent(IN) :: name
        type(datagroup) :: rv
        ! splicer begin class.DataGroup.method.get_group
        rv%voidptr = sidre_datagroup_get_group_bufferify(  &
            obj%voidptr,  &
            name,  &
            len_trim(name))
        ! splicer end class.DataGroup.method.get_group
    end function datagroup_get_group
    
    function datagroup_get_group_index(obj, name) result(rv)
        use iso_c_binding
        implicit none
        class(datagroup) :: obj
        character(*), intent(IN) :: name
        integer(C_INT) :: rv
        ! splicer begin class.DataGroup.method.get_group_index
        rv = sidre_datagroup_get_group_index_bufferify(  &
            obj%voidptr,  &
            name,  &
            len_trim(name))
        ! splicer end class.DataGroup.method.get_group_index
    end function datagroup_get_group_index
    
    subroutine datagroup_get_group_name(obj, idx, name)
        use iso_c_binding
        implicit none
        class(datagroup) :: obj
        integer(C_INT), value, intent(IN) :: idx
        character(*), intent(OUT) :: name
        type(C_PTR) :: rv
        ! splicer begin class.DataGroup.method.get_group_name
        rv = sidre_datagroup_get_group_name(  &
            obj%voidptr,  &
            idx)
        call FccCopyPtr(name, len(name), rv)
        ! splicer end class.DataGroup.method.get_group_name
    end subroutine datagroup_get_group_name
    
    function datagroup_create_group(obj, name) result(rv)
        use iso_c_binding
        implicit none
        class(datagroup) :: obj
        character(*), intent(IN) :: name
        type(datagroup) :: rv
        ! splicer begin class.DataGroup.method.create_group
        rv%voidptr = sidre_datagroup_create_group_bufferify(  &
            obj%voidptr,  &
            name,  &
            len_trim(name))
        ! splicer end class.DataGroup.method.create_group
    end function datagroup_create_group
    
    subroutine datagroup_destroy_group(obj, name)
        use iso_c_binding
        implicit none
        class(datagroup) :: obj
        character(*), intent(IN) :: name
        ! splicer begin class.DataGroup.method.destroy_group
        call sidre_datagroup_destroy_group_bufferify(  &
            obj%voidptr,  &
            name,  &
            len_trim(name))
        ! splicer end class.DataGroup.method.destroy_group
    end subroutine datagroup_destroy_group
    
    function datagroup_move_group(obj, grp) result(rv)
        use iso_c_binding
        implicit none
        class(datagroup) :: obj
        type(datagroup), value, intent(IN) :: grp
        type(datagroup) :: rv
        ! splicer begin class.DataGroup.method.move_group
        rv%voidptr = sidre_datagroup_move_group(  &
            obj%voidptr,  &
            grp%voidptr)
        ! splicer end class.DataGroup.method.move_group
    end function datagroup_move_group
    
    subroutine datagroup_print(obj)
        use iso_c_binding
        implicit none
        class(datagroup) :: obj
        ! splicer begin class.DataGroup.method.print
        call sidre_datagroup_print(obj%voidptr)
        ! splicer end class.DataGroup.method.print
    end subroutine datagroup_print
    
    subroutine datagroup_save(obj, obase, protocol)
        use iso_c_binding
        implicit none
        class(datagroup) :: obj
        character(*), intent(IN) :: obase
        character(*), intent(IN) :: protocol
        ! splicer begin class.DataGroup.method.save
        call sidre_datagroup_save_bufferify(  &
            obj%voidptr,  &
            obase,  &
            len_trim(obase),  &
            protocol,  &
            len_trim(protocol))
        ! splicer end class.DataGroup.method.save
    end subroutine datagroup_save
    
    subroutine datagroup_load(obj, obase, protocol)
        use iso_c_binding
        implicit none
        class(datagroup) :: obj
        character(*), intent(IN) :: obase
        character(*), intent(IN) :: protocol
        ! splicer begin class.DataGroup.method.load
        call sidre_datagroup_load_bufferify(  &
            obj%voidptr,  &
            obase,  &
            len_trim(obase),  &
            protocol,  &
            len_trim(protocol))
        ! splicer end class.DataGroup.method.load
    end subroutine datagroup_load
    
    ! splicer begin class.DataGroup.additional_functions
    
    ! Generated by genfsidresplicer.py
    function datagroup_create_array_view_int_scalar(group, name, value) result(rv)
        use iso_c_binding
        implicit none
    
        class(datagroup), intent(IN) :: group
        character(*), intent(IN) :: name
        integer(C_INT), target, intent(IN) :: value
        integer(C_INT) :: lname
        type(dataview) :: rv
        integer(SIDRE_LENGTH) :: extents(1)
        integer(C_INT), parameter :: type = SIDRE_INT_ID
        type(C_PTR) addr
    
        lname = len_trim(name)
        extents(1) = 1_SIDRE_LENGTH
        call SHROUD_C_LOC(value, addr)
        rv%voidptr = SIDRE_datagroup_create_external_view_with_shape_bufferify( &
            group%voidptr, name, lname, addr, type, 0, extents)
    end function datagroup_create_array_view_int_scalar
    
    ! Generated by genfsidresplicer.py
    function datagroup_create_array_view_int_1d(group, name, value) result(rv)
        use iso_c_binding
        implicit none
    
        class(datagroup), intent(IN) :: group
        character(*), intent(IN) :: name
        integer(C_INT), target, intent(IN) :: value(:)
        integer(C_INT) :: lname
        type(dataview) :: rv
        integer(SIDRE_LENGTH) :: extents(1)
        integer(C_INT), parameter :: type = SIDRE_INT_ID
        type(C_PTR) addr
    
        lname = len_trim(name)
        extents = shape(value, kind=SIDRE_LENGTH)
        call SHROUD_C_LOC(value, addr)
        rv%voidptr = SIDRE_datagroup_create_external_view_with_shape_bufferify( &
            group%voidptr, name, lname, addr, type, 1, extents)
    end function datagroup_create_array_view_int_1d
    
    ! Generated by genfsidresplicer.py
    function datagroup_create_array_view_int_2d(group, name, value) result(rv)
        use iso_c_binding
        implicit none
    
        class(datagroup), intent(IN) :: group
        character(*), intent(IN) :: name
        integer(C_INT), target, intent(IN) :: value(:,:)
        integer(C_INT) :: lname
        type(dataview) :: rv
        integer(SIDRE_LENGTH) :: extents(2)
        integer(C_INT), parameter :: type = SIDRE_INT_ID
        type(C_PTR) addr
    
        lname = len_trim(name)
        extents = shape(value, kind=SIDRE_LENGTH)
        call SHROUD_C_LOC(value, addr)
        rv%voidptr = SIDRE_datagroup_create_external_view_with_shape_bufferify( &
            group%voidptr, name, lname, addr, type, 2, extents)
    end function datagroup_create_array_view_int_2d
    
    ! Generated by genfsidresplicer.py
    function datagroup_create_array_view_int_3d(group, name, value) result(rv)
        use iso_c_binding
        implicit none
    
        class(datagroup), intent(IN) :: group
        character(*), intent(IN) :: name
        integer(C_INT), target, intent(IN) :: value(:,:,:)
        integer(C_INT) :: lname
        type(dataview) :: rv
        integer(SIDRE_LENGTH) :: extents(3)
        integer(C_INT), parameter :: type = SIDRE_INT_ID
        type(C_PTR) addr
    
        lname = len_trim(name)
        extents = shape(value, kind=SIDRE_LENGTH)
        call SHROUD_C_LOC(value, addr)
        rv%voidptr = SIDRE_datagroup_create_external_view_with_shape_bufferify( &
            group%voidptr, name, lname, addr, type, 3, extents)
    end function datagroup_create_array_view_int_3d
    
    ! Generated by genfsidresplicer.py
    function datagroup_create_array_view_long_scalar(group, name, value) result(rv)
        use iso_c_binding
        implicit none
    
        class(datagroup), intent(IN) :: group
        character(*), intent(IN) :: name
        integer(C_LONG), target, intent(IN) :: value
        integer(C_INT) :: lname
        type(dataview) :: rv
        integer(SIDRE_LENGTH) :: extents(1)
        integer(C_INT), parameter :: type = SIDRE_LONG_ID
        type(C_PTR) addr
    
        lname = len_trim(name)
        extents(1) = 1_SIDRE_LENGTH
        call SHROUD_C_LOC(value, addr)
        rv%voidptr = SIDRE_datagroup_create_external_view_with_shape_bufferify( &
            group%voidptr, name, lname, addr, type, 0, extents)
    end function datagroup_create_array_view_long_scalar
    
    ! Generated by genfsidresplicer.py
    function datagroup_create_array_view_long_1d(group, name, value) result(rv)
        use iso_c_binding
        implicit none
    
        class(datagroup), intent(IN) :: group
        character(*), intent(IN) :: name
        integer(C_LONG), target, intent(IN) :: value(:)
        integer(C_INT) :: lname
        type(dataview) :: rv
        integer(SIDRE_LENGTH) :: extents(1)
        integer(C_INT), parameter :: type = SIDRE_LONG_ID
        type(C_PTR) addr
    
        lname = len_trim(name)
        extents = shape(value, kind=SIDRE_LENGTH)
        call SHROUD_C_LOC(value, addr)
        rv%voidptr = SIDRE_datagroup_create_external_view_with_shape_bufferify( &
            group%voidptr, name, lname, addr, type, 1, extents)
    end function datagroup_create_array_view_long_1d
    
    ! Generated by genfsidresplicer.py
    function datagroup_create_array_view_long_2d(group, name, value) result(rv)
        use iso_c_binding
        implicit none
    
        class(datagroup), intent(IN) :: group
        character(*), intent(IN) :: name
        integer(C_LONG), target, intent(IN) :: value(:,:)
        integer(C_INT) :: lname
        type(dataview) :: rv
        integer(SIDRE_LENGTH) :: extents(2)
        integer(C_INT), parameter :: type = SIDRE_LONG_ID
        type(C_PTR) addr
    
        lname = len_trim(name)
        extents = shape(value, kind=SIDRE_LENGTH)
        call SHROUD_C_LOC(value, addr)
        rv%voidptr = SIDRE_datagroup_create_external_view_with_shape_bufferify( &
            group%voidptr, name, lname, addr, type, 2, extents)
    end function datagroup_create_array_view_long_2d
    
    ! Generated by genfsidresplicer.py
    function datagroup_create_array_view_long_3d(group, name, value) result(rv)
        use iso_c_binding
        implicit none
    
        class(datagroup), intent(IN) :: group
        character(*), intent(IN) :: name
        integer(C_LONG), target, intent(IN) :: value(:,:,:)
        integer(C_INT) :: lname
        type(dataview) :: rv
        integer(SIDRE_LENGTH) :: extents(3)
        integer(C_INT), parameter :: type = SIDRE_LONG_ID
        type(C_PTR) addr
    
        lname = len_trim(name)
        extents = shape(value, kind=SIDRE_LENGTH)
        call SHROUD_C_LOC(value, addr)
        rv%voidptr = SIDRE_datagroup_create_external_view_with_shape_bufferify( &
            group%voidptr, name, lname, addr, type, 3, extents)
    end function datagroup_create_array_view_long_3d
    
    ! Generated by genfsidresplicer.py
    function datagroup_create_array_view_float_scalar(group, name, value) result(rv)
        use iso_c_binding
        implicit none
    
        class(datagroup), intent(IN) :: group
        character(*), intent(IN) :: name
        real(C_FLOAT), target, intent(IN) :: value
        integer(C_INT) :: lname
        type(dataview) :: rv
        integer(SIDRE_LENGTH) :: extents(1)
        integer(C_INT), parameter :: type = SIDRE_FLOAT_ID
        type(C_PTR) addr
    
        lname = len_trim(name)
        extents(1) = 1_SIDRE_LENGTH
        call SHROUD_C_LOC(value, addr)
        rv%voidptr = SIDRE_datagroup_create_external_view_with_shape_bufferify( &
            group%voidptr, name, lname, addr, type, 0, extents)
    end function datagroup_create_array_view_float_scalar
    
    ! Generated by genfsidresplicer.py
    function datagroup_create_array_view_float_1d(group, name, value) result(rv)
        use iso_c_binding
        implicit none
    
        class(datagroup), intent(IN) :: group
        character(*), intent(IN) :: name
        real(C_FLOAT), target, intent(IN) :: value(:)
        integer(C_INT) :: lname
        type(dataview) :: rv
        integer(SIDRE_LENGTH) :: extents(1)
        integer(C_INT), parameter :: type = SIDRE_FLOAT_ID
        type(C_PTR) addr
    
        lname = len_trim(name)
        extents = shape(value, kind=SIDRE_LENGTH)
        call SHROUD_C_LOC(value, addr)
        rv%voidptr = SIDRE_datagroup_create_external_view_with_shape_bufferify( &
            group%voidptr, name, lname, addr, type, 1, extents)
    end function datagroup_create_array_view_float_1d
    
    ! Generated by genfsidresplicer.py
    function datagroup_create_array_view_float_2d(group, name, value) result(rv)
        use iso_c_binding
        implicit none
    
        class(datagroup), intent(IN) :: group
        character(*), intent(IN) :: name
        real(C_FLOAT), target, intent(IN) :: value(:,:)
        integer(C_INT) :: lname
        type(dataview) :: rv
        integer(SIDRE_LENGTH) :: extents(2)
        integer(C_INT), parameter :: type = SIDRE_FLOAT_ID
        type(C_PTR) addr
    
        lname = len_trim(name)
        extents = shape(value, kind=SIDRE_LENGTH)
        call SHROUD_C_LOC(value, addr)
        rv%voidptr = SIDRE_datagroup_create_external_view_with_shape_bufferify( &
            group%voidptr, name, lname, addr, type, 2, extents)
    end function datagroup_create_array_view_float_2d
    
    ! Generated by genfsidresplicer.py
    function datagroup_create_array_view_float_3d(group, name, value) result(rv)
        use iso_c_binding
        implicit none
    
        class(datagroup), intent(IN) :: group
        character(*), intent(IN) :: name
        real(C_FLOAT), target, intent(IN) :: value(:,:,:)
        integer(C_INT) :: lname
        type(dataview) :: rv
        integer(SIDRE_LENGTH) :: extents(3)
        integer(C_INT), parameter :: type = SIDRE_FLOAT_ID
        type(C_PTR) addr
    
        lname = len_trim(name)
        extents = shape(value, kind=SIDRE_LENGTH)
        call SHROUD_C_LOC(value, addr)
        rv%voidptr = SIDRE_datagroup_create_external_view_with_shape_bufferify( &
            group%voidptr, name, lname, addr, type, 3, extents)
    end function datagroup_create_array_view_float_3d
    
    ! Generated by genfsidresplicer.py
    function datagroup_create_array_view_double_scalar(group, name, value) result(rv)
        use iso_c_binding
        implicit none
    
        class(datagroup), intent(IN) :: group
        character(*), intent(IN) :: name
        real(C_DOUBLE), target, intent(IN) :: value
        integer(C_INT) :: lname
        type(dataview) :: rv
        integer(SIDRE_LENGTH) :: extents(1)
        integer(C_INT), parameter :: type = SIDRE_DOUBLE_ID
        type(C_PTR) addr
    
        lname = len_trim(name)
        extents(1) = 1_SIDRE_LENGTH
        call SHROUD_C_LOC(value, addr)
        rv%voidptr = SIDRE_datagroup_create_external_view_with_shape_bufferify( &
            group%voidptr, name, lname, addr, type, 0, extents)
    end function datagroup_create_array_view_double_scalar
    
    ! Generated by genfsidresplicer.py
    function datagroup_create_array_view_double_1d(group, name, value) result(rv)
        use iso_c_binding
        implicit none
    
        class(datagroup), intent(IN) :: group
        character(*), intent(IN) :: name
        real(C_DOUBLE), target, intent(IN) :: value(:)
        integer(C_INT) :: lname
        type(dataview) :: rv
        integer(SIDRE_LENGTH) :: extents(1)
        integer(C_INT), parameter :: type = SIDRE_DOUBLE_ID
        type(C_PTR) addr
    
        lname = len_trim(name)
        extents = shape(value, kind=SIDRE_LENGTH)
        call SHROUD_C_LOC(value, addr)
        rv%voidptr = SIDRE_datagroup_create_external_view_with_shape_bufferify( &
            group%voidptr, name, lname, addr, type, 1, extents)
    end function datagroup_create_array_view_double_1d
    
    ! Generated by genfsidresplicer.py
    function datagroup_create_array_view_double_2d(group, name, value) result(rv)
        use iso_c_binding
        implicit none
    
        class(datagroup), intent(IN) :: group
        character(*), intent(IN) :: name
        real(C_DOUBLE), target, intent(IN) :: value(:,:)
        integer(C_INT) :: lname
        type(dataview) :: rv
        integer(SIDRE_LENGTH) :: extents(2)
        integer(C_INT), parameter :: type = SIDRE_DOUBLE_ID
        type(C_PTR) addr
    
        lname = len_trim(name)
        extents = shape(value, kind=SIDRE_LENGTH)
        call SHROUD_C_LOC(value, addr)
        rv%voidptr = SIDRE_datagroup_create_external_view_with_shape_bufferify( &
            group%voidptr, name, lname, addr, type, 2, extents)
    end function datagroup_create_array_view_double_2d
    
    ! Generated by genfsidresplicer.py
    function datagroup_create_array_view_double_3d(group, name, value) result(rv)
        use iso_c_binding
        implicit none
    
        class(datagroup), intent(IN) :: group
        character(*), intent(IN) :: name
        real(C_DOUBLE), target, intent(IN) :: value(:,:,:)
        integer(C_INT) :: lname
        type(dataview) :: rv
        integer(SIDRE_LENGTH) :: extents(3)
        integer(C_INT), parameter :: type = SIDRE_DOUBLE_ID
        type(C_PTR) addr
    
        lname = len_trim(name)
        extents = shape(value, kind=SIDRE_LENGTH)
        call SHROUD_C_LOC(value, addr)
        rv%voidptr = SIDRE_datagroup_create_external_view_with_shape_bufferify( &
            group%voidptr, name, lname, addr, type, 3, extents)
    end function datagroup_create_array_view_double_3d
    ! splicer end class.DataGroup.additional_functions
    
    function databuffer_get_index(obj) result(rv)
        use iso_c_binding
        implicit none
        class(databuffer) :: obj
        integer(C_INT) :: rv
        ! splicer begin class.DataBuffer.method.get_index
        rv = sidre_databuffer_get_index(obj%voidptr)
        ! splicer end class.DataBuffer.method.get_index
    end function databuffer_get_index
    
    function databuffer_get_num_views(obj) result(rv)
        use iso_c_binding
        implicit none
        class(databuffer) :: obj
        integer(C_SIZE_T) :: rv
        ! splicer begin class.DataBuffer.method.get_num_views
        rv = sidre_databuffer_get_num_views(obj%voidptr)
        ! splicer end class.DataBuffer.method.get_num_views
    end function databuffer_get_num_views
    
    subroutine databuffer_declare_int(obj, type, num_elems)
        use iso_c_binding
        implicit none
        class(databuffer) :: obj
        integer(C_INT), value, intent(IN) :: type
        integer(C_INT), value, intent(IN) :: num_elems
        ! splicer begin class.DataBuffer.method.declare_int
        call sidre_databuffer_declare(  &
            obj%voidptr,  &
            type,  &
            int(num_elems, C_LONG))
        ! splicer end class.DataBuffer.method.declare_int
    end subroutine databuffer_declare_int
    
    subroutine databuffer_declare_long(obj, type, num_elems)
        use iso_c_binding
        implicit none
        class(databuffer) :: obj
        integer(C_INT), value, intent(IN) :: type
        integer(C_LONG), value, intent(IN) :: num_elems
        ! splicer begin class.DataBuffer.method.declare_long
        call sidre_databuffer_declare(  &
            obj%voidptr,  &
            type,  &
            int(num_elems, C_LONG))
        ! splicer end class.DataBuffer.method.declare_long
    end subroutine databuffer_declare_long
    
    subroutine databuffer_allocate_existing(obj)
        use iso_c_binding
        implicit none
        class(databuffer) :: obj
        ! splicer begin class.DataBuffer.method.allocate_existing
        call sidre_databuffer_allocate_existing(obj%voidptr)
        ! splicer end class.DataBuffer.method.allocate_existing
    end subroutine databuffer_allocate_existing
    
    subroutine databuffer_allocate_from_type_int(obj, type, num_elems)
        use iso_c_binding
        implicit none
        class(databuffer) :: obj
        integer(C_INT), value, intent(IN) :: type
        integer(C_INT), value, intent(IN) :: num_elems
        ! splicer begin class.DataBuffer.method.allocate_from_type_int
        call sidre_databuffer_allocate_from_type(  &
            obj%voidptr,  &
            type,  &
            int(num_elems, C_LONG))
        ! splicer end class.DataBuffer.method.allocate_from_type_int
    end subroutine databuffer_allocate_from_type_int
    
    subroutine databuffer_allocate_from_type_long(obj, type, num_elems)
        use iso_c_binding
        implicit none
        class(databuffer) :: obj
        integer(C_INT), value, intent(IN) :: type
        integer(C_LONG), value, intent(IN) :: num_elems
        ! splicer begin class.DataBuffer.method.allocate_from_type_long
        call sidre_databuffer_allocate_from_type(  &
            obj%voidptr,  &
            type,  &
            int(num_elems, C_LONG))
        ! splicer end class.DataBuffer.method.allocate_from_type_long
    end subroutine databuffer_allocate_from_type_long
    
    subroutine databuffer_reallocate_int(obj, num_elems)
        use iso_c_binding
        implicit none
        class(databuffer) :: obj
        integer(C_INT), value, intent(IN) :: num_elems
        ! splicer begin class.DataBuffer.method.reallocate_int
        call sidre_databuffer_reallocate(  &
            obj%voidptr,  &
            int(num_elems, C_LONG))
        ! splicer end class.DataBuffer.method.reallocate_int
    end subroutine databuffer_reallocate_int
    
    subroutine databuffer_reallocate_long(obj, num_elems)
        use iso_c_binding
        implicit none
        class(databuffer) :: obj
        integer(C_LONG), value, intent(IN) :: num_elems
        ! splicer begin class.DataBuffer.method.reallocate_long
        call sidre_databuffer_reallocate(  &
            obj%voidptr,  &
            int(num_elems, C_LONG))
        ! splicer end class.DataBuffer.method.reallocate_long
    end subroutine databuffer_reallocate_long
    
    subroutine databuffer_set_external_data(obj, external_data)
        use iso_c_binding
        implicit none
        class(databuffer) :: obj
        type(C_PTR), value, intent(IN) :: external_data
        ! splicer begin class.DataBuffer.method.set_external_data
        call sidre_databuffer_set_external_data(  &
            obj%voidptr,  &
            external_data)
        ! splicer end class.DataBuffer.method.set_external_data
    end subroutine databuffer_set_external_data
    
    function databuffer_is_external(obj) result(rv)
        use iso_c_binding
        implicit none
        class(databuffer) :: obj
        logical :: rv
        ! splicer begin class.DataBuffer.method.is_external
        rv = sidre_databuffer_is_external(obj%voidptr)
        ! splicer end class.DataBuffer.method.is_external
    end function databuffer_is_external
    
    function databuffer_get_void_ptr(obj) result(rv)
        use iso_c_binding
        implicit none
        class(databuffer) :: obj
        type(C_PTR) :: rv
        ! splicer begin class.DataBuffer.method.get_void_ptr
        rv = sidre_databuffer_get_void_ptr(obj%voidptr)
        ! splicer end class.DataBuffer.method.get_void_ptr
    end function databuffer_get_void_ptr
    
    function databuffer_get_type_id(obj) result(rv)
        use iso_c_binding
        implicit none
        class(databuffer) :: obj
        integer(C_INT) :: rv
        ! splicer begin class.DataBuffer.method.get_type_id
        rv = sidre_databuffer_get_type_id(obj%voidptr)
        ! splicer end class.DataBuffer.method.get_type_id
    end function databuffer_get_type_id
    
    function databuffer_get_num_elements(obj) result(rv)
        use iso_c_binding
        implicit none
        class(databuffer) :: obj
        integer(C_SIZE_T) :: rv
        ! splicer begin class.DataBuffer.method.get_num_elements
        rv = sidre_databuffer_get_num_elements(obj%voidptr)
        ! splicer end class.DataBuffer.method.get_num_elements
    end function databuffer_get_num_elements
    
    function databuffer_get_total_bytes(obj) result(rv)
        use iso_c_binding
        implicit none
        class(databuffer) :: obj
        integer(C_SIZE_T) :: rv
        ! splicer begin class.DataBuffer.method.get_total_bytes
        rv = sidre_databuffer_get_total_bytes(obj%voidptr)
        ! splicer end class.DataBuffer.method.get_total_bytes
    end function databuffer_get_total_bytes
    
    subroutine databuffer_print(obj)
        use iso_c_binding
        implicit none
        class(databuffer) :: obj
        ! splicer begin class.DataBuffer.method.print
        call sidre_databuffer_print(obj%voidptr)
        ! splicer end class.DataBuffer.method.print
    end subroutine databuffer_print
    
    ! splicer begin class.DataBuffer.additional_functions
    ! splicer end class.DataBuffer.additional_functions
    
    subroutine dataview_allocate_simple(obj)
        use iso_c_binding
        implicit none
        class(dataview) :: obj
        ! splicer begin class.DataView.method.allocate_simple
        call sidre_dataview_allocate_simple(obj%voidptr)
        ! splicer end class.DataView.method.allocate_simple
    end subroutine dataview_allocate_simple
    
    subroutine dataview_allocate_from_type_int(obj, type, num_elems)
        use iso_c_binding
        implicit none
        class(dataview) :: obj
        integer(C_INT), value, intent(IN) :: type
        integer(C_INT), value, intent(IN) :: num_elems
        ! splicer begin class.DataView.method.allocate_from_type_int
        call sidre_dataview_allocate_from_type(  &
            obj%voidptr,  &
            type,  &
            int(num_elems, C_LONG))
        ! splicer end class.DataView.method.allocate_from_type_int
    end subroutine dataview_allocate_from_type_int
    
    subroutine dataview_allocate_from_type_long(obj, type, num_elems)
        use iso_c_binding
        implicit none
        class(dataview) :: obj
        integer(C_INT), value, intent(IN) :: type
        integer(C_LONG), value, intent(IN) :: num_elems
        ! splicer begin class.DataView.method.allocate_from_type_long
        call sidre_dataview_allocate_from_type(  &
            obj%voidptr,  &
            type,  &
            int(num_elems, C_LONG))
        ! splicer end class.DataView.method.allocate_from_type_long
    end subroutine dataview_allocate_from_type_long
    
    subroutine dataview_reallocate_int(obj, num_elems)
        use iso_c_binding
        implicit none
        class(dataview) :: obj
        integer(C_INT), value, intent(IN) :: num_elems
        ! splicer begin class.DataView.method.reallocate_int
        call sidre_dataview_reallocate(  &
            obj%voidptr,  &
            int(num_elems, C_LONG))
        ! splicer end class.DataView.method.reallocate_int
    end subroutine dataview_reallocate_int
    
    subroutine dataview_reallocate_long(obj, num_elems)
        use iso_c_binding
        implicit none
        class(dataview) :: obj
        integer(C_LONG), value, intent(IN) :: num_elems
        ! splicer begin class.DataView.method.reallocate_long
        call sidre_dataview_reallocate(  &
            obj%voidptr,  &
            int(num_elems, C_LONG))
        ! splicer end class.DataView.method.reallocate_long
    end subroutine dataview_reallocate_long
    
    subroutine dataview_apply_0(obj)
        use iso_c_binding
        implicit none
        class(dataview) :: obj
        ! splicer begin class.DataView.method.apply_0
        call sidre_dataview_apply_0(obj%voidptr)
        ! splicer end class.DataView.method.apply_0
    end subroutine dataview_apply_0
    
    subroutine dataview_attach_buffer(obj, buff)
        use iso_c_binding
        implicit none
        class(dataview) :: obj
        type(databuffer), value, intent(IN) :: buff
        ! splicer begin class.DataView.method.attach_buffer
        call sidre_dataview_attach_buffer(  &
            obj%voidptr,  &
            buff%voidptr)
        ! splicer end class.DataView.method.attach_buffer
    end subroutine dataview_attach_buffer
    
    subroutine dataview_apply_nelems(obj, num_elems)
        use iso_c_binding
        implicit none
        class(dataview) :: obj
        integer(C_LONG), value, intent(IN) :: num_elems
        ! splicer begin class.DataView.method.apply_nelems
        call sidre_dataview_apply_nelems(  &
            obj%voidptr,  &
            num_elems)
        ! splicer end class.DataView.method.apply_nelems
    end subroutine dataview_apply_nelems
    
    subroutine dataview_apply_nelems_offset(obj, num_elems, offset)
        use iso_c_binding
        implicit none
        class(dataview) :: obj
        integer(C_LONG), value, intent(IN) :: num_elems
        integer(C_LONG), value, intent(IN) :: offset
        ! splicer begin class.DataView.method.apply_nelems_offset
        call sidre_dataview_apply_nelems_offset(  &
            obj%voidptr,  &
            num_elems,  &
            offset)
        ! splicer end class.DataView.method.apply_nelems_offset
    end subroutine dataview_apply_nelems_offset
    
    subroutine dataview_apply_nelems_offset_stride(obj, num_elems, offset, stride)
        use iso_c_binding
        implicit none
        class(dataview) :: obj
        integer(C_LONG), value, intent(IN) :: num_elems
        integer(C_LONG), value, intent(IN) :: offset
        integer(C_LONG), value, intent(IN) :: stride
        ! splicer begin class.DataView.method.apply_nelems_offset_stride
        call sidre_dataview_apply_nelems_offset_stride(  &
            obj%voidptr,  &
            num_elems,  &
            offset,  &
            stride)
        ! splicer end class.DataView.method.apply_nelems_offset_stride
    end subroutine dataview_apply_nelems_offset_stride
    
    subroutine dataview_apply_type_nelems(obj, type, num_elems)
        use iso_c_binding
        implicit none
        class(dataview) :: obj
        integer(C_INT), value, intent(IN) :: type
        integer(C_LONG), value, intent(IN) :: num_elems
        ! splicer begin class.DataView.method.apply_type_nelems
        call sidre_dataview_apply_type_nelems(  &
            obj%voidptr,  &
            type,  &
            num_elems)
        ! splicer end class.DataView.method.apply_type_nelems
    end subroutine dataview_apply_type_nelems
    
    subroutine dataview_apply_type_nelems_offset(obj, type, num_elems, offset)
        use iso_c_binding
        implicit none
        class(dataview) :: obj
        integer(C_INT), value, intent(IN) :: type
        integer(C_LONG), value, intent(IN) :: num_elems
        integer(C_LONG), value, intent(IN) :: offset
        ! splicer begin class.DataView.method.apply_type_nelems_offset
        call sidre_dataview_apply_type_nelems_offset(  &
            obj%voidptr,  &
            type,  &
            num_elems,  &
            offset)
        ! splicer end class.DataView.method.apply_type_nelems_offset
    end subroutine dataview_apply_type_nelems_offset
    
    subroutine dataview_apply_type_nelems_offset_stride(obj, type, num_elems, offset, stride)
        use iso_c_binding
        implicit none
        class(dataview) :: obj
        integer(C_INT), value, intent(IN) :: type
        integer(C_LONG), value, intent(IN) :: num_elems
        integer(C_LONG), value, intent(IN) :: offset
        integer(C_LONG), value, intent(IN) :: stride
        ! splicer begin class.DataView.method.apply_type_nelems_offset_stride
        call sidre_dataview_apply_type_nelems_offset_stride(  &
            obj%voidptr,  &
            type,  &
            num_elems,  &
            offset,  &
            stride)
        ! splicer end class.DataView.method.apply_type_nelems_offset_stride
    end subroutine dataview_apply_type_nelems_offset_stride
    
    function dataview_has_buffer(obj) result(rv)
        use iso_c_binding
        implicit none
        class(dataview) :: obj
        logical :: rv
        ! splicer begin class.DataView.method.has_buffer
        rv = sidre_dataview_has_buffer(obj%voidptr)
        ! splicer end class.DataView.method.has_buffer
    end function dataview_has_buffer
    
    function dataview_is_opaque(obj) result(rv)
        use iso_c_binding
        implicit none
        class(dataview) :: obj
        logical :: rv
        ! splicer begin class.DataView.method.is_opaque
        rv = sidre_dataview_is_opaque(obj%voidptr)
        ! splicer end class.DataView.method.is_opaque
    end function dataview_is_opaque
    
    subroutine dataview_get_name(obj, name)
        use iso_c_binding
        implicit none
        class(dataview) :: obj
        character(*), intent(OUT) :: name
        type(C_PTR) :: rv
        ! splicer begin class.DataView.method.get_name
        rv = sidre_dataview_get_name(obj%voidptr)
        call FccCopyPtr(name, len(name), rv)
        ! splicer end class.DataView.method.get_name
    end subroutine dataview_get_name
    
    function dataview_get_buffer(obj) result(rv)
        use iso_c_binding
        implicit none
        class(dataview) :: obj
        type(databuffer) :: rv
        ! splicer begin class.DataView.method.get_buffer
        rv%voidptr = sidre_dataview_get_buffer(obj%voidptr)
        ! splicer end class.DataView.method.get_buffer
    end function dataview_get_buffer
    
    function dataview_get_void_ptr(obj) result(rv)
        use iso_c_binding
        implicit none
        class(dataview) :: obj
        type(C_PTR) :: rv
        ! splicer begin class.DataView.method.get_void_ptr
        rv = sidre_dataview_get_void_ptr(obj%voidptr)
        ! splicer end class.DataView.method.get_void_ptr
    end function dataview_get_void_ptr
    
    subroutine dataview_set_scalar_int(obj, value)
        use iso_c_binding
        implicit none
        class(dataview) :: obj
        integer(C_INT), value, intent(IN) :: value
        ! splicer begin class.DataView.method.set_scalar_int
        call sidre_dataview_set_scalar_int(  &
            obj%voidptr,  &
            value)
        ! splicer end class.DataView.method.set_scalar_int
    end subroutine dataview_set_scalar_int
    
    subroutine dataview_set_scalar_long(obj, value)
        use iso_c_binding
        implicit none
        class(dataview) :: obj
        integer(C_LONG), value, intent(IN) :: value
        ! splicer begin class.DataView.method.set_scalar_long
        call sidre_dataview_set_scalar_long(  &
            obj%voidptr,  &
            value)
        ! splicer end class.DataView.method.set_scalar_long
    end subroutine dataview_set_scalar_long
    
    subroutine dataview_set_scalar_float(obj, value)
        use iso_c_binding
        implicit none
        class(dataview) :: obj
        real(C_FLOAT), value, intent(IN) :: value
        ! splicer begin class.DataView.method.set_scalar_float
        call sidre_dataview_set_scalar_float(  &
            obj%voidptr,  &
            value)
        ! splicer end class.DataView.method.set_scalar_float
    end subroutine dataview_set_scalar_float
    
    subroutine dataview_set_scalar_double(obj, value)
        use iso_c_binding
        implicit none
        class(dataview) :: obj
        real(C_DOUBLE), value, intent(IN) :: value
        ! splicer begin class.DataView.method.set_scalar_double
        call sidre_dataview_set_scalar_double(  &
            obj%voidptr,  &
            value)
        ! splicer end class.DataView.method.set_scalar_double
    end subroutine dataview_set_scalar_double
    
    function dataview_get_data_int(obj) result(rv)
        use iso_c_binding
        implicit none
        class(dataview) :: obj
        integer(C_INT) :: rv
        ! splicer begin class.DataView.method.get_data_int
        rv = sidre_dataview_get_data_int(obj%voidptr)
        ! splicer end class.DataView.method.get_data_int
    end function dataview_get_data_int
    
    function dataview_get_data_long(obj) result(rv)
        use iso_c_binding
        implicit none
        class(dataview) :: obj
        integer(C_LONG) :: rv
        ! splicer begin class.DataView.method.get_data_long
        rv = sidre_dataview_get_data_long(obj%voidptr)
        ! splicer end class.DataView.method.get_data_long
    end function dataview_get_data_long
    
    function dataview_get_data_float(obj) result(rv)
        use iso_c_binding
        implicit none
        class(dataview) :: obj
        real(C_FLOAT) :: rv
        ! splicer begin class.DataView.method.get_data_float
        rv = sidre_dataview_get_data_float(obj%voidptr)
        ! splicer end class.DataView.method.get_data_float
    end function dataview_get_data_float
    
    function dataview_get_data_double(obj) result(rv)
        use iso_c_binding
        implicit none
        class(dataview) :: obj
        real(C_DOUBLE) :: rv
        ! splicer begin class.DataView.method.get_data_double
        rv = sidre_dataview_get_data_double(obj%voidptr)
        ! splicer end class.DataView.method.get_data_double
    end function dataview_get_data_double
    
    function dataview_set_void_ptr(obj, data_ptr) result(rv)
        use iso_c_binding
        implicit none
        class(dataview) :: obj
        type(C_PTR), value, intent(IN) :: data_ptr
        type(dataview) :: rv
        ! splicer begin class.DataView.method.set_void_ptr
        rv%voidptr = sidre_dataview_set_void_ptr(  &
            obj%voidptr,  &
            data_ptr)
        ! splicer end class.DataView.method.set_void_ptr
    end function dataview_set_void_ptr
    
    function dataview_get_owning_group(obj) result(rv)
        use iso_c_binding
        implicit none
        class(dataview) :: obj
        type(datagroup) :: rv
        ! splicer begin class.DataView.method.get_owning_group
        rv%voidptr = sidre_dataview_get_owning_group(obj%voidptr)
        ! splicer end class.DataView.method.get_owning_group
    end function dataview_get_owning_group
    
    function dataview_get_type_id(obj) result(rv)
        use iso_c_binding
        implicit none
        class(dataview) :: obj
        integer(C_INT) :: rv
        ! splicer begin class.DataView.method.get_type_id
        rv = sidre_dataview_get_type_id(obj%voidptr)
        ! splicer end class.DataView.method.get_type_id
    end function dataview_get_type_id
    
    function dataview_get_total_bytes(obj) result(rv)
        use iso_c_binding
        implicit none
        class(dataview) :: obj
        integer(C_SIZE_T) :: rv
        ! splicer begin class.DataView.method.get_total_bytes
        rv = sidre_dataview_get_total_bytes(obj%voidptr)
        ! splicer end class.DataView.method.get_total_bytes
    end function dataview_get_total_bytes
    
    function dataview_get_num_elements(obj) result(rv)
        use iso_c_binding
        implicit none
        class(dataview) :: obj
        integer(C_SIZE_T) :: rv
        ! splicer begin class.DataView.method.get_num_elements
        rv = sidre_dataview_get_num_elements(obj%voidptr)
        ! splicer end class.DataView.method.get_num_elements
    end function dataview_get_num_elements
    
    function dataview_get_num_dimensions(obj) result(rv)
        use iso_c_binding
        implicit none
        class(dataview) :: obj
        integer(C_INT) :: rv
        ! splicer begin class.DataView.method.get_num_dimensions
        rv = sidre_dataview_get_num_dimensions(obj%voidptr)
        ! splicer end class.DataView.method.get_num_dimensions
    end function dataview_get_num_dimensions
    
    function dataview_get_shape(obj, ndims, shape) result(rv)
        use iso_c_binding
        implicit none
        class(dataview) :: obj
        integer(C_INT), value, intent(IN) :: ndims
        integer(C_LONG), intent(IN) :: shape(*)
        integer(C_INT) :: rv
        ! splicer begin class.DataView.method.get_shape
        rv = sidre_dataview_get_shape(  &
            obj%voidptr,  &
            ndims,  &
            shape)
        ! splicer end class.DataView.method.get_shape
    end function dataview_get_shape
    
    subroutine dataview_print(obj)
        use iso_c_binding
        implicit none
        class(dataview) :: obj
        ! splicer begin class.DataView.method.print
        call sidre_dataview_print(obj%voidptr)
        ! splicer end class.DataView.method.print
    end subroutine dataview_print
    
    ! splicer begin class.DataView.additional_functions
    
    ! Generated by genfsidresplicer.py
    subroutine dataview_get_data_int_scalar_ptr(view, value)
        use iso_c_binding
        implicit none
        class(dataview), intent(IN) :: view
        integer(C_INT), pointer, intent(OUT) :: value
        type(C_PTR) cptr
    
        cptr = view%get_void_ptr()
        call c_f_pointer(cptr, value)
    end subroutine dataview_get_data_int_scalar_ptr
    
    ! Generated by genfsidresplicer.py
    subroutine dataview_get_data_int_1d_ptr(view, value)
        use iso_c_binding
        implicit none
        class(dataview), intent(IN) :: view
        integer(C_INT), pointer, intent(OUT) :: value(:)
        type(C_PTR) cptr
        integer rank
        integer(SIDRE_LENGTH) extents(1)
    
        cptr = view%get_void_ptr()
        rank = view%get_shape(1, extents)
        call c_f_pointer(cptr, value, extents)
    end subroutine dataview_get_data_int_1d_ptr
    
    ! Generated by genfsidresplicer.py
    subroutine dataview_get_data_int_2d_ptr(view, value)
        use iso_c_binding
        implicit none
        class(dataview), intent(IN) :: view
        integer(C_INT), pointer, intent(OUT) :: value(:,:)
        type(C_PTR) cptr
        integer rank
        integer(SIDRE_LENGTH) extents(2)
    
        cptr = view%get_void_ptr()
        rank = view%get_shape(2, extents)
        call c_f_pointer(cptr, value, extents)
    end subroutine dataview_get_data_int_2d_ptr
    
    ! Generated by genfsidresplicer.py
    subroutine dataview_get_data_int_3d_ptr(view, value)
        use iso_c_binding
        implicit none
        class(dataview), intent(IN) :: view
        integer(C_INT), pointer, intent(OUT) :: value(:,:,:)
        type(C_PTR) cptr
        integer rank
        integer(SIDRE_LENGTH) extents(3)
    
        cptr = view%get_void_ptr()
        rank = view%get_shape(3, extents)
        call c_f_pointer(cptr, value, extents)
    end subroutine dataview_get_data_int_3d_ptr
    
    ! Generated by genfsidresplicer.py
    subroutine dataview_get_data_long_scalar_ptr(view, value)
        use iso_c_binding
        implicit none
        class(dataview), intent(IN) :: view
        integer(C_LONG), pointer, intent(OUT) :: value
        type(C_PTR) cptr
    
        cptr = view%get_void_ptr()
        call c_f_pointer(cptr, value)
    end subroutine dataview_get_data_long_scalar_ptr
    
    ! Generated by genfsidresplicer.py
    subroutine dataview_get_data_long_1d_ptr(view, value)
        use iso_c_binding
        implicit none
        class(dataview), intent(IN) :: view
        integer(C_LONG), pointer, intent(OUT) :: value(:)
        type(C_PTR) cptr
        integer rank
        integer(SIDRE_LENGTH) extents(1)
    
        cptr = view%get_void_ptr()
        rank = view%get_shape(1, extents)
        call c_f_pointer(cptr, value, extents)
    end subroutine dataview_get_data_long_1d_ptr
    
    ! Generated by genfsidresplicer.py
    subroutine dataview_get_data_long_2d_ptr(view, value)
        use iso_c_binding
        implicit none
        class(dataview), intent(IN) :: view
        integer(C_LONG), pointer, intent(OUT) :: value(:,:)
        type(C_PTR) cptr
        integer rank
        integer(SIDRE_LENGTH) extents(2)
    
        cptr = view%get_void_ptr()
        rank = view%get_shape(2, extents)
        call c_f_pointer(cptr, value, extents)
    end subroutine dataview_get_data_long_2d_ptr
    
    ! Generated by genfsidresplicer.py
    subroutine dataview_get_data_long_3d_ptr(view, value)
        use iso_c_binding
        implicit none
        class(dataview), intent(IN) :: view
        integer(C_LONG), pointer, intent(OUT) :: value(:,:,:)
        type(C_PTR) cptr
        integer rank
        integer(SIDRE_LENGTH) extents(3)
    
        cptr = view%get_void_ptr()
        rank = view%get_shape(3, extents)
        call c_f_pointer(cptr, value, extents)
    end subroutine dataview_get_data_long_3d_ptr
    
    ! Generated by genfsidresplicer.py
    subroutine dataview_get_data_float_scalar_ptr(view, value)
        use iso_c_binding
        implicit none
        class(dataview), intent(IN) :: view
        real(C_FLOAT), pointer, intent(OUT) :: value
        type(C_PTR) cptr
    
        cptr = view%get_void_ptr()
        call c_f_pointer(cptr, value)
    end subroutine dataview_get_data_float_scalar_ptr
    
    ! Generated by genfsidresplicer.py
    subroutine dataview_get_data_float_1d_ptr(view, value)
        use iso_c_binding
        implicit none
        class(dataview), intent(IN) :: view
        real(C_FLOAT), pointer, intent(OUT) :: value(:)
        type(C_PTR) cptr
        integer rank
        integer(SIDRE_LENGTH) extents(1)
    
        cptr = view%get_void_ptr()
        rank = view%get_shape(1, extents)
        call c_f_pointer(cptr, value, extents)
    end subroutine dataview_get_data_float_1d_ptr
    
    ! Generated by genfsidresplicer.py
    subroutine dataview_get_data_float_2d_ptr(view, value)
        use iso_c_binding
        implicit none
        class(dataview), intent(IN) :: view
        real(C_FLOAT), pointer, intent(OUT) :: value(:,:)
        type(C_PTR) cptr
        integer rank
        integer(SIDRE_LENGTH) extents(2)
    
        cptr = view%get_void_ptr()
        rank = view%get_shape(2, extents)
        call c_f_pointer(cptr, value, extents)
    end subroutine dataview_get_data_float_2d_ptr
    
    ! Generated by genfsidresplicer.py
    subroutine dataview_get_data_float_3d_ptr(view, value)
        use iso_c_binding
        implicit none
        class(dataview), intent(IN) :: view
        real(C_FLOAT), pointer, intent(OUT) :: value(:,:,:)
        type(C_PTR) cptr
        integer rank
        integer(SIDRE_LENGTH) extents(3)
    
        cptr = view%get_void_ptr()
        rank = view%get_shape(3, extents)
        call c_f_pointer(cptr, value, extents)
    end subroutine dataview_get_data_float_3d_ptr
    
    ! Generated by genfsidresplicer.py
    subroutine dataview_get_data_double_scalar_ptr(view, value)
        use iso_c_binding
        implicit none
        class(dataview), intent(IN) :: view
        real(C_DOUBLE), pointer, intent(OUT) :: value
        type(C_PTR) cptr
    
        cptr = view%get_void_ptr()
        call c_f_pointer(cptr, value)
    end subroutine dataview_get_data_double_scalar_ptr
    
    ! Generated by genfsidresplicer.py
    subroutine dataview_get_data_double_1d_ptr(view, value)
        use iso_c_binding
        implicit none
        class(dataview), intent(IN) :: view
        real(C_DOUBLE), pointer, intent(OUT) :: value(:)
        type(C_PTR) cptr
        integer rank
        integer(SIDRE_LENGTH) extents(1)
    
        cptr = view%get_void_ptr()
        rank = view%get_shape(1, extents)
        call c_f_pointer(cptr, value, extents)
    end subroutine dataview_get_data_double_1d_ptr
    
    ! Generated by genfsidresplicer.py
    subroutine dataview_get_data_double_2d_ptr(view, value)
        use iso_c_binding
        implicit none
        class(dataview), intent(IN) :: view
        real(C_DOUBLE), pointer, intent(OUT) :: value(:,:)
        type(C_PTR) cptr
        integer rank
        integer(SIDRE_LENGTH) extents(2)
    
        cptr = view%get_void_ptr()
        rank = view%get_shape(2, extents)
        call c_f_pointer(cptr, value, extents)
    end subroutine dataview_get_data_double_2d_ptr
    
    ! Generated by genfsidresplicer.py
    subroutine dataview_get_data_double_3d_ptr(view, value)
        use iso_c_binding
        implicit none
        class(dataview), intent(IN) :: view
        real(C_DOUBLE), pointer, intent(OUT) :: value(:,:,:)
        type(C_PTR) cptr
        integer rank
        integer(SIDRE_LENGTH) extents(3)
    
        cptr = view%get_void_ptr()
        rank = view%get_shape(3, extents)
        call c_f_pointer(cptr, value, extents)
    end subroutine dataview_get_data_double_3d_ptr
    ! splicer end class.DataView.additional_functions
    
    function name_is_valid(name) result(rv)
        use iso_c_binding
        implicit none
        character(*), intent(IN) :: name
        logical :: rv
        ! splicer begin name_is_valid
        rv = name .ne. " "
        ! splicer end name_is_valid
    end function name_is_valid
    
    ! splicer begin additional_functions
    ! splicer end additional_functions
    
    function datastore_eq(a,b) result (rv)
        use iso_c_binding, only: c_associated
        implicit none
        type(datastore), intent(IN) ::a,b
        logical :: rv
        if (c_associated(a%voidptr, b%voidptr)) then
            rv = .true.
        else
            rv = .false.
        endif
    end function datastore_eq
    
    function datastore_ne(a,b) result (rv)
        use iso_c_binding, only: c_associated
        implicit none
        type(datastore), intent(IN) ::a,b
        logical :: rv
        if (.not. c_associated(a%voidptr, b%voidptr)) then
            rv = .true.
        else
            rv = .false.
        endif
    end function datastore_ne
    
    function datagroup_eq(a,b) result (rv)
        use iso_c_binding, only: c_associated
        implicit none
        type(datagroup), intent(IN) ::a,b
        logical :: rv
        if (c_associated(a%voidptr, b%voidptr)) then
            rv = .true.
        else
            rv = .false.
        endif
    end function datagroup_eq
    
    function datagroup_ne(a,b) result (rv)
        use iso_c_binding, only: c_associated
        implicit none
        type(datagroup), intent(IN) ::a,b
        logical :: rv
        if (.not. c_associated(a%voidptr, b%voidptr)) then
            rv = .true.
        else
            rv = .false.
        endif
    end function datagroup_ne
    
    function databuffer_eq(a,b) result (rv)
        use iso_c_binding, only: c_associated
        implicit none
        type(databuffer), intent(IN) ::a,b
        logical :: rv
        if (c_associated(a%voidptr, b%voidptr)) then
            rv = .true.
        else
            rv = .false.
        endif
    end function databuffer_eq
    
    function databuffer_ne(a,b) result (rv)
        use iso_c_binding, only: c_associated
        implicit none
        type(databuffer), intent(IN) ::a,b
        logical :: rv
        if (.not. c_associated(a%voidptr, b%voidptr)) then
            rv = .true.
        else
            rv = .false.
        endif
    end function databuffer_ne
    
    function dataview_eq(a,b) result (rv)
        use iso_c_binding, only: c_associated
        implicit none
        type(dataview), intent(IN) ::a,b
        logical :: rv
        if (c_associated(a%voidptr, b%voidptr)) then
            rv = .true.
        else
            rv = .false.
        endif
    end function dataview_eq
    
    function dataview_ne(a,b) result (rv)
        use iso_c_binding, only: c_associated
        implicit none
        type(dataview), intent(IN) ::a,b
        logical :: rv
        if (.not. c_associated(a%voidptr, b%voidptr)) then
            rv = .true.
        else
            rv = .false.
        endif
    end function dataview_ne

end module sidre_mod<|MERGE_RESOLUTION|>--- conflicted
+++ resolved
@@ -1004,14 +1004,9 @@
             logical(C_BOOL) :: rv
         end function sidre_databuffer_is_external
         
-<<<<<<< HEAD
-        function sidre_databuffer_get_data(self) &
-                result(rv) &
-                bind(C, name="SIDRE_databuffer_get_data")
-=======
-        function sidre_databuffer_get_void_ptr(self) result(rv) &
+        function sidre_databuffer_get_void_ptr(self) &
+                result(rv) &
                 bind(C, name="SIDRE_databuffer_get_void_ptr")
->>>>>>> 2ca7eb28
             use iso_c_binding
             implicit none
             type(C_PTR), value, intent(IN) :: self
@@ -1178,21 +1173,8 @@
             type(C_PTR) rv
         end function sidre_dataview_get_name
         
-<<<<<<< HEAD
-        pure function sidre_dataview_get_opaque(self) &
-                result(rv) &
-                bind(C, name="SIDRE_dataview_get_opaque")
-            use iso_c_binding
-            implicit none
-            type(C_PTR), value, intent(IN) :: self
-            type(C_PTR) :: rv
-        end function sidre_dataview_get_opaque
-        
         function sidre_dataview_get_buffer(self) &
                 result(rv) &
-=======
-        function sidre_dataview_get_buffer(self) result(rv) &
->>>>>>> 2ca7eb28
                 bind(C, name="SIDRE_dataview_get_buffer")
             use iso_c_binding
             implicit none
@@ -1200,14 +1182,9 @@
             type(C_PTR) :: rv
         end function sidre_dataview_get_buffer
         
-<<<<<<< HEAD
-        pure function sidre_dataview_get_data_pointer(self) &
-                result(rv) &
-                bind(C, name="SIDRE_dataview_get_data_pointer")
-=======
-        pure function sidre_dataview_get_void_ptr(self) result(rv) &
+        pure function sidre_dataview_get_void_ptr(self) &
+                result(rv) &
                 bind(C, name="SIDRE_dataview_get_void_ptr")
->>>>>>> 2ca7eb28
             use iso_c_binding
             implicit none
             type(C_PTR), value, intent(IN) :: self
@@ -1246,70 +1223,45 @@
             real(C_DOUBLE), value, intent(IN) :: value
         end subroutine sidre_dataview_set_scalar_double
         
-<<<<<<< HEAD
-        function sidre_dataview_get_value_int(self) &
-                result(rv) &
-                bind(C, name="SIDRE_dataview_get_value_int")
-=======
-        function sidre_dataview_get_data_int(self) result(rv) &
+        function sidre_dataview_get_data_int(self) &
+                result(rv) &
                 bind(C, name="SIDRE_dataview_get_data_int")
->>>>>>> 2ca7eb28
             use iso_c_binding
             implicit none
             type(C_PTR), value, intent(IN) :: self
             integer(C_INT) :: rv
         end function sidre_dataview_get_data_int
         
-<<<<<<< HEAD
-        function sidre_dataview_get_value_long(self) &
-                result(rv) &
-                bind(C, name="SIDRE_dataview_get_value_long")
-=======
-        function sidre_dataview_get_data_long(self) result(rv) &
+        function sidre_dataview_get_data_long(self) &
+                result(rv) &
                 bind(C, name="SIDRE_dataview_get_data_long")
->>>>>>> 2ca7eb28
             use iso_c_binding
             implicit none
             type(C_PTR), value, intent(IN) :: self
             integer(C_LONG) :: rv
         end function sidre_dataview_get_data_long
         
-<<<<<<< HEAD
-        function sidre_dataview_get_value_float(self) &
-                result(rv) &
-                bind(C, name="SIDRE_dataview_get_value_float")
-=======
-        function sidre_dataview_get_data_float(self) result(rv) &
+        function sidre_dataview_get_data_float(self) &
+                result(rv) &
                 bind(C, name="SIDRE_dataview_get_data_float")
->>>>>>> 2ca7eb28
             use iso_c_binding
             implicit none
             type(C_PTR), value, intent(IN) :: self
             real(C_FLOAT) :: rv
         end function sidre_dataview_get_data_float
         
-<<<<<<< HEAD
-        function sidre_dataview_get_value_double(self) &
-                result(rv) &
-                bind(C, name="SIDRE_dataview_get_value_double")
-=======
-        function sidre_dataview_get_data_double(self) result(rv) &
+        function sidre_dataview_get_data_double(self) &
+                result(rv) &
                 bind(C, name="SIDRE_dataview_get_data_double")
->>>>>>> 2ca7eb28
             use iso_c_binding
             implicit none
             type(C_PTR), value, intent(IN) :: self
             real(C_DOUBLE) :: rv
         end function sidre_dataview_get_data_double
         
-<<<<<<< HEAD
-        function sidre_dataview_set_opaque(self, opaque_ptr) &
-                result(rv) &
-                bind(C, name="SIDRE_dataview_set_opaque")
-=======
-        function sidre_dataview_set_void_ptr(self, data_ptr) result(rv) &
+        function sidre_dataview_set_void_ptr(self, data_ptr) &
+                result(rv) &
                 bind(C, name="SIDRE_dataview_set_void_ptr")
->>>>>>> 2ca7eb28
             use iso_c_binding
             implicit none
             type(C_PTR), value, intent(IN) :: self

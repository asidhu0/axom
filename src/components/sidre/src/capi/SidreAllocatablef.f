!
! SidreAllocatablef.f - Routines used by Fortran interface
! Uses cog to insert some generated code into this file.
!

!----------------------------------------------------------------------
![[[cog
!import cog
!import genfsidresplicer as gen
!gen.print_lines(cog.outl, gen.print_atk_size_allocatable)
!]]]

function atk_size_allocatable_int_scalar(array) result(rv)
    use iso_c_binding
    implicit none
    integer(C_INT), allocatable, intent(IN) :: array
    integer(C_SIZE_T) :: rv
    rv = 1
end function atk_size_allocatable_int_scalar

function atk_size_allocatable_int_1d(array) result(rv)
    use iso_c_binding
    implicit none
    integer(C_INT), allocatable, intent(IN) :: array(:)
    integer(C_SIZE_T) :: rv
<<<<<<< HEAD
    rv = size(array)
end function atk_size_allocatable_int_1d
=======
    if (allocated(array)) then
        rv = size(array)
    else
        rv = 0
    endif
end function atk_size_allocatable_int_1d_ptr
>>>>>>> bf1569b2

function atk_size_allocatable_long_scalar(array) result(rv)
    use iso_c_binding
    implicit none
    integer(C_LONG), allocatable, intent(IN) :: array
    integer(C_SIZE_T) :: rv
    rv = 1
end function atk_size_allocatable_long_scalar

function atk_size_allocatable_long_1d(array) result(rv)
    use iso_c_binding
    implicit none
    integer(C_LONG), allocatable, intent(IN) :: array(:)
    integer(C_SIZE_T) :: rv
<<<<<<< HEAD
    rv = size(array)
end function atk_size_allocatable_long_1d
=======
    if (allocated(array)) then
        rv = size(array)
    else
        rv = 0
    endif
end function atk_size_allocatable_long_1d_ptr
>>>>>>> bf1569b2

function atk_size_allocatable_float_scalar(array) result(rv)
    use iso_c_binding
    implicit none
    real(C_FLOAT), allocatable, intent(IN) :: array
    integer(C_SIZE_T) :: rv
    rv = 1
end function atk_size_allocatable_float_scalar

function atk_size_allocatable_float_1d(array) result(rv)
    use iso_c_binding
    implicit none
    real(C_FLOAT), allocatable, intent(IN) :: array(:)
    integer(C_SIZE_T) :: rv
<<<<<<< HEAD
    rv = size(array)
end function atk_size_allocatable_float_1d
=======
    if (allocated(array)) then
        rv = size(array)
    else
        rv = 0
    endif
end function atk_size_allocatable_float_1d_ptr
>>>>>>> bf1569b2

function atk_size_allocatable_double_scalar(array) result(rv)
    use iso_c_binding
    implicit none
    real(C_DOUBLE), allocatable, intent(IN) :: array
    integer(C_SIZE_T) :: rv
    rv = 1
end function atk_size_allocatable_double_scalar

function atk_size_allocatable_double_1d(array) result(rv)
    use iso_c_binding
    implicit none
    real(C_DOUBLE), allocatable, intent(IN) :: array(:)
    integer(C_SIZE_T) :: rv
<<<<<<< HEAD
    rv = size(array)
end function atk_size_allocatable_double_1d
=======
    if (allocated(array)) then
        rv = size(array)
    else
        rv = 0
    endif
end function atk_size_allocatable_double_1d_ptr
>>>>>>> bf1569b2
![[[end]]]

!----------------------------------------------------------------------
![[[cog
!gen.print_lines(cog.outl, gen.print_atk_address_allocatable)
!]]]

function atk_address_allocatable_int_scalar(array) result(rv)
    use iso_c_binding
    implicit none
    integer(C_INT), allocatable, intent(IN), target :: array
    type(C_PTR) :: rv
    rv = c_loc(array)
end function atk_address_allocatable_int_scalar

function atk_address_allocatable_int_1d(array) result(rv)
    use iso_c_binding
    implicit none
    integer(C_INT), allocatable, intent(IN), target :: array(:)
    type(C_PTR) :: rv
    rv = c_loc(array)
end function atk_address_allocatable_int_1d

function atk_address_allocatable_long_scalar(array) result(rv)
    use iso_c_binding
    implicit none
    integer(C_LONG), allocatable, intent(IN), target :: array
    type(C_PTR) :: rv
    rv = c_loc(array)
end function atk_address_allocatable_long_scalar

function atk_address_allocatable_long_1d(array) result(rv)
    use iso_c_binding
    implicit none
    integer(C_LONG), allocatable, intent(IN), target :: array(:)
    type(C_PTR) :: rv
    rv = c_loc(array)
end function atk_address_allocatable_long_1d

function atk_address_allocatable_float_scalar(array) result(rv)
    use iso_c_binding
    implicit none
    real(C_FLOAT), allocatable, intent(IN), target :: array
    type(C_PTR) :: rv
    rv = c_loc(array)
end function atk_address_allocatable_float_scalar

function atk_address_allocatable_float_1d(array) result(rv)
    use iso_c_binding
    implicit none
    real(C_FLOAT), allocatable, intent(IN), target :: array(:)
    type(C_PTR) :: rv
    rv = c_loc(array)
end function atk_address_allocatable_float_1d

function atk_address_allocatable_double_scalar(array) result(rv)
    use iso_c_binding
    implicit none
    real(C_DOUBLE), allocatable, intent(IN), target :: array
    type(C_PTR) :: rv
    rv = c_loc(array)
end function atk_address_allocatable_double_scalar

function atk_address_allocatable_double_1d(array) result(rv)
    use iso_c_binding
    implicit none
    real(C_DOUBLE), allocatable, intent(IN), target :: array(:)
    type(C_PTR) :: rv
    rv = c_loc(array)
end function atk_address_allocatable_double_1d
![[[end]]]

!----------------------------------------------------------------------
![[[cog
!gen.print_lines(cog.outl, gen.print_atk_allocate_allocatable)
!]]]

subroutine atk_allocate_allocatable_int_scalar(array, nitems)
    use iso_c_binding
    implicit none
    integer(C_INT), allocatable, intent(OUT), target :: array
    integer(C_INT), value, intent(IN) :: nitems
    allocate(array)
end subroutine atk_allocate_allocatable_int_scalar

subroutine atk_allocate_allocatable_int_1d(array, nitems)
    use iso_c_binding
    implicit none
    integer(C_INT), allocatable, intent(OUT), target :: array(:)
    integer(C_INT), value, intent(IN) :: nitems
    allocate(array(nitems))
end subroutine atk_allocate_allocatable_int_1d

subroutine atk_allocate_allocatable_long_scalar(array, nitems)
    use iso_c_binding
    implicit none
    integer(C_LONG), allocatable, intent(OUT), target :: array
    integer(C_INT), value, intent(IN) :: nitems
    allocate(array)
end subroutine atk_allocate_allocatable_long_scalar

subroutine atk_allocate_allocatable_long_1d(array, nitems)
    use iso_c_binding
    implicit none
    integer(C_LONG), allocatable, intent(OUT), target :: array(:)
    integer(C_INT), value, intent(IN) :: nitems
    allocate(array(nitems))
end subroutine atk_allocate_allocatable_long_1d

subroutine atk_allocate_allocatable_float_scalar(array, nitems)
    use iso_c_binding
    implicit none
    real(C_FLOAT), allocatable, intent(OUT), target :: array
    integer(C_INT), value, intent(IN) :: nitems
    allocate(array)
end subroutine atk_allocate_allocatable_float_scalar

subroutine atk_allocate_allocatable_float_1d(array, nitems)
    use iso_c_binding
    implicit none
    real(C_FLOAT), allocatable, intent(OUT), target :: array(:)
    integer(C_INT), value, intent(IN) :: nitems
    allocate(array(nitems))
end subroutine atk_allocate_allocatable_float_1d

subroutine atk_allocate_allocatable_double_scalar(array, nitems)
    use iso_c_binding
    implicit none
    real(C_DOUBLE), allocatable, intent(OUT), target :: array
    integer(C_INT), value, intent(IN) :: nitems
    allocate(array)
end subroutine atk_allocate_allocatable_double_scalar

subroutine atk_allocate_allocatable_double_1d(array, nitems)
    use iso_c_binding
    implicit none
    real(C_DOUBLE), allocatable, intent(OUT), target :: array(:)
    integer(C_INT), value, intent(IN) :: nitems
    allocate(array(nitems))
end subroutine atk_allocate_allocatable_double_1d
![[[end]]]

!----------------------------------------------------------------------
![[[cog
!gen.print_lines(cog.outl, gen.print_atk_deallocate_allocatable)
!]]]

subroutine atk_deallocate_allocatable_int_scalar(array)
    use iso_c_binding
    implicit none
    integer(C_INT), allocatable, intent(INOUT), target :: array
    deallocate(array)
end subroutine atk_deallocate_allocatable_int_scalar

subroutine atk_deallocate_allocatable_int_1d(array)
    use iso_c_binding
    implicit none
    integer(C_INT), allocatable, intent(INOUT), target :: array(:)
    deallocate(array)
end subroutine atk_deallocate_allocatable_int_1d

subroutine atk_deallocate_allocatable_long_scalar(array)
    use iso_c_binding
    implicit none
    integer(C_LONG), allocatable, intent(INOUT), target :: array
    deallocate(array)
end subroutine atk_deallocate_allocatable_long_scalar

subroutine atk_deallocate_allocatable_long_1d(array)
    use iso_c_binding
    implicit none
    integer(C_LONG), allocatable, intent(INOUT), target :: array(:)
    deallocate(array)
end subroutine atk_deallocate_allocatable_long_1d

subroutine atk_deallocate_allocatable_float_scalar(array)
    use iso_c_binding
    implicit none
    real(C_FLOAT), allocatable, intent(INOUT), target :: array
    deallocate(array)
end subroutine atk_deallocate_allocatable_float_scalar

subroutine atk_deallocate_allocatable_float_1d(array)
    use iso_c_binding
    implicit none
    real(C_FLOAT), allocatable, intent(INOUT), target :: array(:)
    deallocate(array)
end subroutine atk_deallocate_allocatable_float_1d

subroutine atk_deallocate_allocatable_double_scalar(array)
    use iso_c_binding
    implicit none
    real(C_DOUBLE), allocatable, intent(INOUT), target :: array
    deallocate(array)
end subroutine atk_deallocate_allocatable_double_scalar

subroutine atk_deallocate_allocatable_double_1d(array)
    use iso_c_binding
    implicit none
    real(C_DOUBLE), allocatable, intent(INOUT), target :: array(:)
    deallocate(array)
end subroutine atk_deallocate_allocatable_double_1d
![[[end]]]

!----------------------------------------------------------------------
![[[cog
!gen.print_lines(cog.outl, gen.print_atk_reallocate_allocatable)
!]]]

subroutine atk_reallocate_allocatable_int_scalar(array, nitems)
    use iso_c_binding
    implicit none
    integer(C_INT), allocatable, intent(INOUT), target :: array
    integer(C_INT), value, intent(IN) :: nitems
    allocate(array)
! XXX move_alloc ...
end subroutine atk_reallocate_allocatable_int_scalar

subroutine atk_reallocate_allocatable_int_1d(array, nitems)
    use iso_c_binding
    implicit none
    integer(C_INT), allocatable, intent(INOUT), target :: array(:)
    integer(C_INT), value, intent(IN) :: nitems
    allocate(array(nitems))
! XXX move_alloc ...
end subroutine atk_reallocate_allocatable_int_1d

subroutine atk_reallocate_allocatable_long_scalar(array, nitems)
    use iso_c_binding
    implicit none
    integer(C_LONG), allocatable, intent(INOUT), target :: array
    integer(C_INT), value, intent(IN) :: nitems
    allocate(array)
! XXX move_alloc ...
end subroutine atk_reallocate_allocatable_long_scalar

subroutine atk_reallocate_allocatable_long_1d(array, nitems)
    use iso_c_binding
    implicit none
    integer(C_LONG), allocatable, intent(INOUT), target :: array(:)
    integer(C_INT), value, intent(IN) :: nitems
    allocate(array(nitems))
! XXX move_alloc ...
end subroutine atk_reallocate_allocatable_long_1d

subroutine atk_reallocate_allocatable_float_scalar(array, nitems)
    use iso_c_binding
    implicit none
    real(C_FLOAT), allocatable, intent(INOUT), target :: array
    integer(C_INT), value, intent(IN) :: nitems
    allocate(array)
! XXX move_alloc ...
end subroutine atk_reallocate_allocatable_float_scalar

subroutine atk_reallocate_allocatable_float_1d(array, nitems)
    use iso_c_binding
    implicit none
    real(C_FLOAT), allocatable, intent(INOUT), target :: array(:)
    integer(C_INT), value, intent(IN) :: nitems
    allocate(array(nitems))
! XXX move_alloc ...
end subroutine atk_reallocate_allocatable_float_1d

subroutine atk_reallocate_allocatable_double_scalar(array, nitems)
    use iso_c_binding
    implicit none
    real(C_DOUBLE), allocatable, intent(INOUT), target :: array
    integer(C_INT), value, intent(IN) :: nitems
    allocate(array)
! XXX move_alloc ...
end subroutine atk_reallocate_allocatable_double_scalar

subroutine atk_reallocate_allocatable_double_1d(array, nitems)
    use iso_c_binding
    implicit none
    real(C_DOUBLE), allocatable, intent(INOUT), target :: array(:)
    integer(C_INT), value, intent(IN) :: nitems
    allocate(array(nitems))
! XXX move_alloc ...
end subroutine atk_reallocate_allocatable_double_1d
![[[end]]]
<|MERGE_RESOLUTION|>--- conflicted
+++ resolved
@@ -23,17 +23,12 @@
     implicit none
     integer(C_INT), allocatable, intent(IN) :: array(:)
     integer(C_SIZE_T) :: rv
-<<<<<<< HEAD
-    rv = size(array)
-end function atk_size_allocatable_int_1d
-=======
     if (allocated(array)) then
         rv = size(array)
     else
         rv = 0
     endif
-end function atk_size_allocatable_int_1d_ptr
->>>>>>> bf1569b2
+end function atk_size_allocatable_int_1d
 
 function atk_size_allocatable_long_scalar(array) result(rv)
     use iso_c_binding
@@ -48,17 +43,12 @@
     implicit none
     integer(C_LONG), allocatable, intent(IN) :: array(:)
     integer(C_SIZE_T) :: rv
-<<<<<<< HEAD
-    rv = size(array)
-end function atk_size_allocatable_long_1d
-=======
     if (allocated(array)) then
         rv = size(array)
     else
         rv = 0
     endif
-end function atk_size_allocatable_long_1d_ptr
->>>>>>> bf1569b2
+end function atk_size_allocatable_long_1d
 
 function atk_size_allocatable_float_scalar(array) result(rv)
     use iso_c_binding
@@ -73,17 +63,12 @@
     implicit none
     real(C_FLOAT), allocatable, intent(IN) :: array(:)
     integer(C_SIZE_T) :: rv
-<<<<<<< HEAD
-    rv = size(array)
-end function atk_size_allocatable_float_1d
-=======
     if (allocated(array)) then
         rv = size(array)
     else
         rv = 0
     endif
-end function atk_size_allocatable_float_1d_ptr
->>>>>>> bf1569b2
+end function atk_size_allocatable_float_1d
 
 function atk_size_allocatable_double_scalar(array) result(rv)
     use iso_c_binding
@@ -98,17 +83,12 @@
     implicit none
     real(C_DOUBLE), allocatable, intent(IN) :: array(:)
     integer(C_SIZE_T) :: rv
-<<<<<<< HEAD
-    rv = size(array)
-end function atk_size_allocatable_double_1d
-=======
     if (allocated(array)) then
         rv = size(array)
     else
         rv = 0
     endif
-end function atk_size_allocatable_double_1d_ptr
->>>>>>> bf1569b2
+end function atk_size_allocatable_double_1d
 ![[[end]]]
 
 !----------------------------------------------------------------------

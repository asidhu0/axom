#!/usr/bin/env python3

# gen-multidom-structured-mesh.py
# Write a simple multidomain structured blueprint mesh for testing.

# This script requires a conduit installation configured with python3 and hdf5.
# Make sure PYTHONPATH includes /path/to/conduit/install/python-modules

try:
  import conduit
  import conduit.blueprint
  import conduit.relay
except ModuleNotFoundError as e:
  print(f'{e}\nMake sure your PYTHONPATH includes /path/to/conduit/install/python-modules\nConduit must be configured with python and hdf5.')
  exit(-1)

import numpy as np

def i_c(s):
  '''Convert comma-separated string to list of integers.'''
  return list(map(int, s.split(',')))

def f_c(s):
  '''Convert comma-separated string to list of floating point numbers.'''
  return list(map(float, s.split(',')))

from argparse import ArgumentParser, ArgumentDefaultsHelpFormatter
ps = ArgumentParser(description='Write a blueprint strided-unstructured mesh.',
                    formatter_class=ArgumentDefaultsHelpFormatter)
ps.add_argument('--useList', action='store_true', help='Put domains in a list instead of a map')
ps.add_argument('-ml', type=f_c, default=(0.,0.), help='Mesh lower coordinates')
ps.add_argument('-mu', type=f_c, default=(1.,1.), help='Mesh upper coordinates')
ps.add_argument('-ms', type=i_c, default=(3,3), help='Logical size of mesh (cells)')
ps.add_argument('-dc', type=i_c, default=(1,1), help='Domain counts in each index direction')
ps.add_argument('-o', '--output', type=str, default='mdmesh', help='Output file base name')
ps.add_argument('--strided', action='store_true', help='Use strided_structured (has ghosts)')
ps.add_argument('-v', '--verbose', action='store_true', help='Print additional info')
opts,unkn = ps.parse_known_args()
if(opts.verbose): print(opts, unkn)
if(unkn):
  print("Unrecognized arguments:", *unkn)
  quit(1)

dim = len(opts.dc)

if dim not in (2,3)	\
   or len(opts.ms) != dim	\
   or len(opts.ml) != dim	\
   or len(opts.mu) != dim:
  raise RuntimeError('dc, ms, ml and mu options must have the same dimensions (2 or 3)')

# Must have enough cells for requested partitioning.
goodDc = [opts.ms[i] >= opts.dc[i] for i in range(dim)]
if sum(goodDc) < dim:
  raise RuntimeError(f'ms ({opts.ms}) must be >= dc ({opts.dc}) in all directions.')

# Number of phony nodes on left and right sides, for strided option
if opts.strided:
  npnl, npnr = 2, 1
else:
  npnl, npnr = 0, 0

def scale_structured_domain(n, startCoord, endCoord):
  '''This function scales and shifts a blueprint structured domain after
  it has been created.  There's no way to specify the physical extent
  of a domain using conduit.blueprint.mesh.examples methods, as far as
  I can tell.
  '''
  #print(f'Rescaling to {startCoord} -> {endCoord}')

  ndim = n['coordsets/coords/values'].number_of_children()

  domLens = n['topologies/mesh/elements/dims']
  dirs = 'ij' if ndim == 2 else 'ijk'
  domLens = [ domLens[d] for d in dirs ]
  domLens = np.array(domLens)
  domPhysicalSize = np.array(endCoord) - np.array(startCoord)
  #print(f'domLens={domLens}   domPhysicalSize={domPhysicalSize}')
  assert(n['topologies/mesh/type'] == 'structured')
  assert(len(startCoord) >= ndim)
  assert(len(domPhysicalSize) >= ndim)

  coordArrayLens = domLens + 1 + npnl + npnr
  #print(f'coordArrayLens={coordArrayLens}')

  xyz = 'xyz'
  for d in range(ndim):
    coords = n['coordsets/coords/values'][d]
    coords = np.reshape(coords, np.flip(coordArrayLens))

    # realCoords excludes the ghost layers.
    if ndim == 2:
      if npnr == 0:
        realCoords = coords[npnl:, npnl:]
      else:
        realCoords = coords[npnl:-npnr, npnl:-npnr]
    else:
      if npnr == 0:
        realCoords = coords[npnl:, npnl:, npnl:]
      else:
        realCoords = coords[npnl:-npnr, npnl:-npnr, npnl:-npnr]

    minC, maxC = np.amin(realCoords), np.amax(realCoords)
    curRange = maxC - minC
    shift = startCoord[d] - minC
    scale = domPhysicalSize[d]/curRange
    coords = (coords - minC) * domPhysicalSize[d]/curRange + startCoord[d]
    n['coordsets/coords/values'][xyz[d]] = coords

domType = 'structured'

domCounts = opts.dc if dim == 3 else (*opts.dc, 1) # domCounts must be length 3, even for 2D.
meshSize = opts.ms
meshLower = opts.ml
meshUpper = opts.mu

# Convert to np.array to use element-wise arithmetic.
<<<<<<< HEAD
domCounts = np.array(domCounts, dtype=int)
meshSize = np.array(meshSize, dtype=int)
=======
domCounts = np.array(domCounts, dtype=np.int32)
meshSize = np.array(meshSize, dtype=np.int64)
>>>>>>> f511a259
meshLower = np.array(meshLower)
meshUpper = np.array(meshUpper)

domPhysicalSize = (meshUpper - meshLower)/domCounts[:dim]
cellPhysicalSize = (meshUpper - meshLower)/meshSize

domSize = meshSize//domCounts[:dim]
domSizeRem = meshSize % domCounts[:dim]
if opts.verbose:
  print(f'meshSize={meshSize} cells, domCounts={domCounts[0:dim]}'
        f' domSize={domSize} domSizeRem={domSizeRem}')

def domain_index_begin(di, dj, dk=None):
  '''Compute first cell index of the domain with multi-dimensional index (di, dj, dk).'''
  ds = (di, dj) if dim == 2 else (di, dj, dk)
  idx = np.array(ds)
  std = domSize * ds
  extra = np.where( idx < domSizeRem[:dim], idx, domSizeRem[:dim] )
  begin = std + extra
  return begin

mdMesh = conduit.Node()
for dk in range(domCounts[2]):
  for dj in range(domCounts[1]):
    for di in range(domCounts[0]):
      if opts.useList:
        dom = mdMesh.append()
      else:
        domName = f'domain_{di:1d}_{dj:1d}'
        if len(opts.dc) == 3: domName += f'_{dk:1d}'
        dom = mdMesh[domName]

      cellStart = domain_index_begin(di, dj, dk)
      cellEnd = domain_index_begin(di+1, dj+1, dk+1 if dim == 3 else 0)
      pointCounts = cellEnd - cellStart + 1
      #print(f'cellStart={cellStart}  cellEnd={cellEnd}  pointCounts={pointCounts}')

      elemExtents = (cellEnd - cellStart) + (npnl + npnr + 1)
      vertExtents = np.array(pointCounts) + (npnl + npnr)
      elemOffset = np.full(dim, npnl)
      vertOffset = np.full(dim, npnl)
      #print(f'\n{domName}: {cellStart} -> {cellEnd}')

      pointCounts3 = pointCounts if len(pointCounts) == 3 else (*pointCounts, 0)
      if opts.strided:
        desc = conduit.Node()
        desc['vertex_data/shape'].set(vertExtents)
        desc['vertex_data/origin'].set(vertOffset)
        desc['element_data/shape'].set(elemExtents)
        desc['element_data/origin'].set(elemOffset)
        #print(f'\ndesc({di},{dj},{dk}):', end=''); print(desc)
        conduit.blueprint.mesh.examples.strided_structured(desc, *pointCounts3, dom)
        if dom.has_child("state"): dom.remove_child("state")
      else:
        conduit.blueprint.mesh.examples.basic(domType, *pointCounts3, dom)

      domLower = meshLower[:dim] + cellStart * cellPhysicalSize[:dim]
      domUpper = meshLower[:dim] + cellEnd * cellPhysicalSize[:dim]
      scale_structured_domain(dom, domLower, domUpper)
      # if opts.verbose: print(f'Domain [{di},{dj},{dk}]: {dom}')

if opts.verbose:
  print('mdMesh:'); print(mdMesh)

info = conduit.Node()
if not conduit.blueprint.mesh.verify(mdMesh, info):
  print("Mesh failed blueprint verification.  Info:")
  print(info)

conduit.relay.io.blueprint.save_mesh(mdMesh, opts.output, "hdf5")
print(f'Wrote mesh {opts.output}')<|MERGE_RESOLUTION|>--- conflicted
+++ resolved
@@ -115,13 +115,8 @@
 meshUpper = opts.mu
 
 # Convert to np.array to use element-wise arithmetic.
-<<<<<<< HEAD
 domCounts = np.array(domCounts, dtype=int)
 meshSize = np.array(meshSize, dtype=int)
-=======
-domCounts = np.array(domCounts, dtype=np.int32)
-meshSize = np.array(meshSize, dtype=np.int64)
->>>>>>> f511a259
 meshLower = np.array(meshLower)
 meshUpper = np.array(meshUpper)
 

--- conflicted
+++ resolved
@@ -51,13 +51,6 @@
          clang@3.4svn:
              cc:  /usr/bin/clang
              cxx: /usr/bin/clang++
-<<<<<<< HEAD
-             f77: /sw/bin/gfortran
-             fc:  /sw/bin/gfortran
-
-
-
-=======
              f77: /usr/local/bin/gfortran
              fc:  /usr/local/bin/gfortran
          clang@apple-fink:
@@ -84,5 +77,4 @@
              cc:  /opt/local/bin/gcc-mp-5
              cxx: /opt/local/bin/g++-mp-5
              f77: /opt/local/bin/gfortran-mp-5
-             fc:  /opt/local/bin/gfortran-mp-5
->>>>>>> 7cb1328d
+             fc:  /opt/local/bin/gfortran-mp-5
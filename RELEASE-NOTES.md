
[comment]: # (#################################################################)
[comment]: # (Copyright 2017-2021, Lawrence Livermore National Security, LLC)
[comment]: # (and Axom Project Developers. See the top-level COPYRIGHT file)
[comment]: # (for details.)
[comment]: #
[comment]: # (# SPDX-License-Identifier: BSD-3-Clause)
[comment]: # (#################################################################)


# Axom Software Release Notes

Notes describing significant changes in each Axom release are documented
in this file.

The format of this file is based on [Keep a Changelog](http://keepachangelog.com/en/1.0.0/).

The Axom project release numbers follow [Semantic Versioning](http://semver.org/spec/v2.0.0.html).

## Unreleased

### Added
- Added the MFEMSidreDataCollection class for HDF5-format simulation data collection.  This
  class was adapted from MFEM's SidreDataCollection and is enabled when Axom is built with MFEM
  *and* the `AXOM_ENABLE_MFEM_SIDRE_DATACOLLECTION` CMake option is enabled.
- Added `slic::setAbortFunction` to configure a custom callback when SLIC aborts.
- Added a `batched` option to quest's InOutOctree containment query example application.
  This uses a kernel to test for containment on an array of points.
  The query uses OpenMP threading, when available.
- Inlet: Added support for user-defined conversions from Inlet tables to user-defined
  types, and support for arrays of user-defined types
- Added compiler define `NOMINMAX` to `axom/config.hpp.in` to avoid problems with
  the Windows `min` and `max` macros.
- Added `cpp14` variant to Spack package to allow `Inlet::LuaReader` to be used easier.
- Inlet: Added support for string-keyed associative arrays (dictionaries)
- Inlet: Added support for defining and retrieving functions from the input file
- Inlet: Added support for YAML and JSON input files
- Inlet: Added support for mixed-key (integer and string) associative arrays

### Changed
- The Sidre Datastore no longer rewires Conduit's error handlers to SLIC by default. 
  You can explicitly rewire using the static
  `DataStore::setConduitSLICMessageHandlers()` method.
- Inlet: Fixed `SchemaCreator` to an abstract class and added missing functions
- Inlet: Added ability to access the `Reader` class from `Inlet` and Sol Lua state
  from the `LuaReader` class
- Inlet: Switched accessor interface to match that of the STL with operator[] and
  T get<T>()
- Inlet: `std::shared_ptr<T>` has been replaced with `T&` in non-owning contexts
  and `std::unique_ptr<T>` in owning contexts
- Unified core and SPIO unit tests into fewer executables to limit size of build directory
- Renamed `axom::slic::UnitTestLogger` to `axom::slic:SimpleLogger` because it's used in
  more than just unit tests.
- Inlet: Input file functions can now be of arbitrary signature subject to type and arity
  restrictions
- Updated built-in TPL `fmt` to version 7.1.3 released Nov 24, 2020.
<<<<<<< HEAD
- Inlet: Exposed primal::Vector in Lua for use in input-file-defined functions
=======
- Updated TPL `conduit` to version 0.6.0 released Nov 2, 2020.
- Updated built-in TPL `sparsehash` to version 2.0.4 released Aug 11, 2020.
>>>>>>> 494fc642

### Fixed
- Updated to new BLT version that does not fail when ClangFormat returns an empty
  version string.  BLT/Axom now issues a warning and disables the `style` build
  target if version is unknown or wrong.
- Inlet: Apply lambda verifiers on generic containers to individual elements
  for consistency


## [Version 0.4.0] - Release date 2020-09-22

### Added
- Exposed the tolerance parameter `EPS` that is used to determine intersections between
  triangles in `primal:intersect()` as an optional final parameter.
- Added BVH spatial index option to the `mesh_tester` utility for calculating
  triangle-triangle intersection.
- Added `axom::execution_space< ExecSpace >::onDevice()` to check if execution
  space is on device.
- Added Axom macro `AXOM_SUPPRESS_HD_WARN` to silence host device compiler
  warnings.
- Added option to quest's `SignedDistance` class and C API to toggle whether
  the distance query computes the sign.
- Added a `batched` option to quest's signed distance query example application.
  This computes all distance queries on an array of points using a single call to `computeDistance`.
  The query uses OpenMP threading, when available.
- Added new component, Inlet, to assist in retrieving and storing data from
  an input deck.
- Added the ability to specify an [Umpire] allocator ID to use with the
  BVH. This allows the application to use a device allocator for the BVH and 
  avoid use of Unified Memory (UM) on the GPU, which can hinder perfomrmance, 
  or use a pool allocator to mitigate the latencies associated with allocation/deallocation.
  The allocator ID is specified as an optional argument to the BVH constructor.
- Added new CMake option, `AXOM_ENABLE_ANNOTATIONS`, to enable/disable code 
  annotations in Axom. Default is OFF.
- Added Axom annotation macros. The macros can be used to annotate functions,
  using the `AXOM_PERF_MARK_FUNCTION` macro, or at a more fine grain level,
  different sections of code can be annotated by wrapping them within an
  `AXOM_PERF_MARK_SECTION` block. As a first cut, this works with NVTX tools.
  However, the hooks are in place to add support for Caliper in the future. 
- Added a simple interface to NVTX that allows an application to set the color
  and category for NVTX ranges corresponding to annotated code in Axom. The
  application can now call `axom::nvtx:set_color()` and 
  `axom::nvtx::set_category()` to set the corresponding parameters respectively. 
  This facilitates in the performance evaluation by allowing developers to easily 
  filter out calls by category or visually by setting a different color to use
  in GUI tools, such as, NVVP and NSight.
- Added a portable floating_point_limits traits class, to return min(), max(), lowest() 
  and epsilon() of a `float` or `double` type. The functionality is equivalent to that provided by 
  std::numeric_limits, but, the code is host/device decorated accordingly such that it
  can also be called on the device.
- Added initial support for ray queries using the BVH. The caller may now supply a set of rays to 
  a BVH and the BVH will return a set of candidate BVH bins that intersect each ray.
- Added initial support for bounding box queries using the BVH. The caller may
  now supply a set of bounding boxes to a BVH and the BVH will return a set of 
  candidate BVH bins that intersect each bounding box.
- Added an `axom-config.cmake` file to axom's installation to streamline incorporating axom
  into user applications. See `<axom-install>/examples/axom` for example usages.
- Added [Sol] as a built-in TPL for fast and simple `C++` and `Lua` binding.
  Sol is automatically enabled when `LUA_DIR` is found. 
  The version of Sol used in this release is `v2.20.6`, which requires `C++14`.

### Removed
- Removed the `AXOM_ENABLE_CUB` option, since `CUB` is no lonher used directly in
  Axom code. Instead, we use `RAJA::stable_sort` with RAJA-v0.12.1 and fallback
  to `std::stable_sort` with older versions of RAJA and when the code is built
  without RAJA.

### Deprecated

### Changed
- Updated Axom to support RAJA-v0.12.1 and Umpire-v4.01, but the code remains
  backwards compatible with previous versions of RAJA and Umpire.
- Transitioned Axom's code formatting tool from `Uncrustify` to [clang-format].
  Axom's clang-format rules depend on clang 10.
- Modified the command line interface for `mesh_tester` utility. Interface
  now uses a *-m, --method* option to select the spatial index, and *-p, policy*
  option now accepts a string or integer value.
- Renamed the `AXOM_USE_MPI3`option to `AXOM_ENABLE_MPI3` for consistency.
- Modified the API for the BVH to accomodate different query types. The queries are now
  more explicitly called `BVH::findPoints()` and `BVH::findRays()`.
- Modified the API of Axom's memory management routines to not leak usage of Umpire. Instead of 
  passing an `umpire::Allocator` object to specify an allocator, we now use the corresponding
  integer ID associated with the allocator.
- All names in the C API now preserve the case of the C++ function.
  ex. `SIDRE_datastore_new` is now `SIDRE_DataStore_new`.
- Fortran API in slic module. `axom::slic::message` Level enums are changed
  from  *enum-name_enumerator* to *namespace_enumerator*.
  ex. `level_error` is now `message_error`.
- Fortran derived-type constructors are now generic functions named afer the derived type.
  `datastore_new` is now `SidreDataStore`
  `iomanager_new` is now `IOManager`

### Fixed
- Fixed a bug in `primal::intersect(Segment, BoundingBox)` and added regression tests.
- Spin's octrees can now be used with 64-bit indexes. This allows octrees 
  with up to 64 levels of resolution when using a 64-bit index type.
- Resolved issue with `AXOM_USE_64BIT_INDEXTYPE` configurations. Axom can once again
  be configured with 64-bit index types.
- Fixed a triangle-triangle intersection case in primal that produced inconsistent results
  depending on the order of the triangle's vertices.
- Fixed issue in the parallel construction of the BVH on GPUs, due to incoherent
  L1 cache that could result in some data corruption in the BVH. The code now
  calls ``__threadfence_system()`` after the parent is computed and stored back
  to global memory to ensure that the *write*  is visible to all threads. 
- Fixed issue in Mint that would cause the clang@9.0.0 compiler to segfault. The
  `mint_cell_types.cpp` test was causing a segfault in the compiler. The main
  issue triggering this compiler bug was the use of `constexpr` when defining the
  static `cell_info` array of structs. The code has been modified to use `const`
  instead.
- Fixed issue in Quest's Signed Distance query that would prevent consecutive
  calls to Quest when MPI-3 shared memory is enabled due to not properly 
  nullifying internal pointers when finalize is called.
- Fixed issue where the BVH would dispatch to the CPU sort() routine when the
  specified execution policy was CUDA_EXEC async. Now, when the execution policy
  is CUDA_EXEC the code would correctly dispatch to the GPU sort, using CUB
  (when CUB is enabled), regardless of whether it's synchronous or asynchronous.
- Fixed issue with missing the bvh_traverse.hpp from the install prefix, which was preventing
  applications from using the BVH when pointing to an Axom install prefix.
- Fixed usage of cuda kernel policies in Mint. Raja v0.11.0 changed the way max threads
  launch bounds is calculated. Consequently, a large number of threads was being launched
  leading to max registry count violation when linking. We are now using fixed kernel size
  of 256 threads (16x16 in 2D and 8x8x4 in 3D).
- Third-party libraries can now build on the Windows platform through uberenv using vcpkg
  ("zero-to-axom support on Windows")

### Known Bugs
- Encountered a compiler bug on IBM LC platforms when using the IBM XL C/C++
  compiler. The issue is manifested in the `generate_aabbs_and_centroids` method
  in the `spin_bvh.cpp` unit test. It seems that the compiler does not handle
  the lambda capture of the arrays correctly which leads to a segfault. A
  workaround for the IBM XL compiler is provided.
- There is a known bug in MVAPICH that prevents consecutive creation/deletion
  of MPI windows. This was encountered on LC platforms when enabling shared
  memory in the Signed Distance Query. See the corresponding 
  [Github Issue](https://github.com/LLNL/axom/issues/257) for details.

## [Version 0.3.3] - Release date 2020-01-31

### Added
- Define different execution spaces. This refines and consolidates
  the execution policy concepts from mint and spin, which are now defined in
  Axom core, such that they can be used by other components.
- Added a generic axom::for_all(), which can be used to write simple parallel
  loops.
- Added [CLI11](https://github.com/CLIUtils/CLI11) command line parser as a built-in third party library.

### Removed
  
### Deprecated

### Changed
- Updated Conduit to v0.5.1
- Updated RAJA to v0.11.0
- Updated Umpire to v2.1.0, which, natively handles zero byte re-allocations consistently. Workaround
  for older releases of Umpire is in place for backwards compatibility. 
- Updated BLT to develop (f0ab9a4) as of Jan 15, 2020
- Set CUDA_SEPARABLE_COMPILATION globally instead of just in a few components.
- Reduced verbosity of quest's InOutOctree in cases where query point lies on surface.
- Changed semantics of ``axom::reallocate(_, 0)`` to always return a valid pointer.
  This matches the semantics of Umpire's ``reallocate(_, 0)``.
  Note: Umpire's PR-292 fixed a bug in its handling of this case and Axom
  includes a workaround to get the new behavior until we upgrade to Umpire v2.0+.

### Fixed
- Fixed a bug in ``convert_sidre_protocol`` example. Data truncation functionality now
  works properly when multiple Views point to the same data.

### Known Bugs


## [Version 0.3.2] - Release date 2019-09-22

### Added
- Added support in Mint for reading and writing an unstructured mesh in the [SU2 Mesh file format].
  This includes support for both single and mixed cell type topology unstructured mesh types.
- Added a new option to enable/disable use of CUB, AXOM_USE_CUB, which is disabled by default. This
  allows to disable CUB to circumvent issues encountered with the device linker.
- Added a BezierCurve primitive type to primal. A new ``intersect`` operator was also added to
  compute the intersection points between a pair of Bezier curves of arbitrary order.

### Removed

### Deprecated

### Changed
- Updated Raja TPL to v0.9.0
- Updated Umpire TPL to v1.0.0
- AXOM_USE_OPENMP is now being set at configure time accordingly instead of
  auto-detected based on whether `_OPENMP` is passed by the compiler. This
  fixes issues where a host code would compile Axom w/out OpenMP, but, use
  Axom in parts of the code where OpenMP is enabled.

### Fixed
- Fixed usage of Umpire's MemoryResourceType enum in Axom. Axom was assuming that
  there was a one-to-one correspondance of the entries in the MemoryResourceType enum
  and the IDs of the predefined allocators. However, this assumption generally does
  not hold. This version corrects this by explicitly querying the ID of the predefined
  allocator for a particular resource and using that subsequently in the code.

### Known Bugs

## [Version 0.3.1] - Release date 2019-07-22

### Added
- Added a new implementation of the Bounding Volume Hierarchy(BVH) spatial
  acceleration data-structure to spin. The new BVH implementation relies on RAJA
  and allows for constructing and using the BVH sequentially or in parallel on
  the CPU or in parallel on the GPU. The new implementation is available only
  when Axom is compiled with RAJA and Umpire support.
- Added Umpire and RAJA to the spack build.
- Centralized Axom's memory management functions in a separate header and extended them
  to use Umpire when enabled.
- Added the ability to point Axom to an UMPIRE build by specifying UMPIRE_DIR either in
  a host-config or at the command line. Axom components can link to Umpire, by specifying
  "umpire" as a dependency. A simple umpire smoke test is also added for regression testing.
- Added for_all_faces to the mint execution model.
- Added support for face connectivity in the mint UnstructuredMesh class.
- Added support for face data and face connectivity in the mint StructuredMesh classes.
- Added Python module for Quest signed distance interface.
  See the file src/axom/quest/interface/python/README.md for more information.
- Added capability in sidre IOManager to read files while running on a number
  of MPI ranks greater than the number of ranks that were used to create
  the files.
- Users can now set the vertex welding threshold parameter in Quest's In/Out query.
  This was previously not exposed to the user. The default value is 1E-9.
- Unify all Axom component libraries into one library named axom.
- The routine that checks if a surface mesh is watertight now marks boundary
  cells. A cell-centered field, named "boundary", is used to mark  boundary cells
  with a value  of  "1" and "0" otherwise. This facilitates in visually inspecting the
  surface mesh and identify the problematic regions for the In/Out and SignedDistance
  queries.

### Removed
- Moved mint::Array to axom::Array with sidre storage in sidre::Array;
  also moved mint::IndexType to axom::IndexType.
- Replaced sidre::SidreLength with sidre::IndexType.
- Replaced usage of std::size_t in sidre with sidre::IndexType.
- Added AXOM_ENABLE_EXPORTS which enables CMAKE_ENABLE_EXPORTS to allow demangled
  axom function names in stack traces. This option is ON by default in debug builds.

### Deprecated

### Changed
- Updated conduit TPL to v0.4.0
- Updated mfem TPL to v4.0
- Slam's Set and Relation classes are now parameterized by a PositionType and ElementType.
  Its Map classes are now parametrized by a SetType.
- Updated the fmt tpl.
- Replaced old quest C-style interface with a new quest inout API.
  Functions related to the inout point containment query are prefixed with "inout_".
  The new API has an option to set the verbosity of the inout initialization and query.
- Changed sidre::IndexType to be a 64bit signed integer.
- Changed slic::stack_trace to slic::internal::stack_trace which now attempts to
  output a demangled stack trace.

### Fixed
- Axom can once again be configured with `AXOM_ENABLE_EXAMPLES=ON` and `AXOM_ENABLE_TESTS=OFF`.
- Quest's vertex welding now works with small welding threshold values (e.g. 1E-20).
  Welding was previously broken when this value was smaller than 1E-8.
  This fix also resolved an issue with small grid spacing values in primal's RectangularLattice.

### Known Bugs


## [Version 0.3.0] - Release date 2018-08-02

### Added
- Added initial implementation of a RAJA-based mesh-aware execution model in Mint.
  The execution model provides a functional interface for generic traversals and
  various mesh traversals, e.g., looping over all the nodes or cells of the mesh.
- Added AXOM macros for lambda expressions and host/device decorators
- Added the ability to point Axom to a RAJA build by specifying `RAJA_DIR` at
  a host config or at the config-build.py. Axom components can now link RAJA
  by specifying "raja" as a dependency. A simple RAJA smoke test is also added
  for regression testing.
- Added `isStructured()` and `isUnstructured()` convenience methods to the mint::Mesh object.
- Added support for using MPI-3 on-node shared memory data-structures to store
  the input surface mesh in quest. Instead of each rank duplicating the mesh
  data (e.g. node coordinates and cell connectivity), ranks within the same
  compute node can now share and utilize the same mesh data buffer. This reduces
  the memory overhead associated with duplicating the mesh at each rank which can
  be a limiting factor when reading large meshes. This feature is currently only
  exposed in Quest's signed distance query and requires Axom to be compiled with
  MPI-3 support (i.e., setting `AXOM_USE_MPI3=ON`)
- Added the ability to call resize() on a Mint UnstructuredMesh. This functionality
  was not previously exposed in the UnstructuredMesh API.
- Added support for non-closed surface mesh input to the signed distance query.
- Added new interface for the signed distance query along with corresponding tests
  and examples.
- Updated to [fmt version 5.1.0](https://github.com/fmtlib/fmt/releases/tag/5.1.0)
- Added AXOM_ENABLE_TESTS which is a CMake dependent option of ENABLE_TESTS
- Added AXOM_ENABLE_DOCS which is a CMake dependent option of ENABLE_DOCS
- Added AXOM_ENABLE_EXAMPLES which is a CMake dependent option of ENABLE_EXAMPLES
- Added jacobi_eigensolve() method for computing the eigenvalues and eigenvectors
  of real, symmetric matrices.
- Added matrix_norm() operator for computing matrix norms. The implementations
  supports the p1-norm, infinity-norm and frobenious matrix norm.
- Added eigen_sort() routine for sorting the supplied eigenvalues and corresponding
  eigenvectors in ascending order.
- Initial integration of Mint and Sidre. Mint can now operate on meshes
  stored in Sidre and conform to the [computational mesh blueprint conventions](http://llnl-conduit.readthedocs.io/en/latest/blueprint.html).
- Added a sphere-sphere intersection test to Primal.
- Added a utility function to Quest to *weld* vertices in a triangle mesh that
  are within a given tolerance. After welding, all triangles incident in a
  vertex have the same index for that vertex. This function has been integrated
  into the ``mesh_tester`` utility.
- Added a bounded All-Nearest-Neighbor query to Quest. This query takes a list
  of point locations and associated regions, and for each point reports the
  nearest point in a different region that is no farther than a max search
  radius.
- Axom now exports [sparsehash version 2.0.3](https://github.com/sparsehash/sparsehash). Previously, it was only used internally.
- Added a BitSet class to Slam.
- Added a Tetrahedron primitive to Primal.
- Added an in_sphere operator to Primal, which is a predicate that
  is used extensively for Delaunay triangulations.

### Removed
- Axom no longer depends on the Boost library.
- Removed ENABLE_PYTHON CMake option. Python was only used by Shroud so restricted Python
  checks to when Shroud generation is enabled
- Removed Lua as a dependency of Axom.
- Removed signed distance query functions from the quest.hpp interface. The
  signed distance query is supported in its own exclusive interface.
- Removed AXOM_NULLPTR. Use nullptr instead.

### Deprecated
-

### Changed
- Simplified the external constructors for the Mint UnstructuredMesh. Specifically,
  the caller is no longer required to: (a) specify the dimension, which can be computed
  internaly based on other input arguments, and (b) specify explicitly the capacity for
  the node coordinate and connectivity arrays. In the more common case, the capacity is
  equivalent to the associated size when constructing a mesh by supplied external buffers.
- Restructured source directory.  #includes will now mirror file structure.  For
  example, '#include "sidre/Group.hpp"' is now '#include "axom/sidre/core/Group.hpp"'.
- The root CMake file for Axom is now located in ``<axom>/src``'s root directory,
  rather than in ``<axom>``
- Prefixed all Axom CMake options with AXOM_ to avoid conflicts
- ENABLE_SPARSEHASE -> AXOM_ENABLE_SPARSEHASH
- ENABLE_ALL_COMPONENTS -> AXOM_ENABLE_COMPONENTS
- ENABLE_<component name> -> AXOM_ENABLE_<component name>
- MINT_USE_64BIT_INDEXTYPE -> AXOM_MINT_USE_64BIT_INDEXTYPE
- MINT_USE_SIDRE -> AXOM_MINT_USE_SIDRE
- CMake minimum is now 3.8 for non-CUDA builds and 3.9 for CUDA builds
- Axom now requires a C++11 compiler.
- Refactored Axom's Matrix/Vector operators and consolidated them in one file.
- Removed overloaded arithmetic operators from the Matrix class to avoid
  potential negative performance impacts. Applications should use the new
``matvecops`` methods for such operations.
- Quest STL reader now returns a status code, indicating whether reading
  the STL file was successful. Also, the reader now leverages the improved
  Mint API to reserve storage for mesh and avoid re-allocations when reading
  the STL mesh data into the Mint mesh.
- Refactored and cleaned up Primal's Sphere class.
- Refactored Mint and removed all STL usage in preparation for GPUs.

### Fixed
- Fixed minor memory leak in quest fortran example
- Bugfix for "multiply-defined" linker error in slam::Bitset and quest::PointInCellTraits

### Known Bugs
-


## [Version 0.2.9] - Release date 2018-03-08

### Added
- Updated to [conduit version 0.3.1](https://github.com/LLNL/conduit/tree/v0.3.1)
- Updated to [shroud version 0.8.8](https://github.com/LLNL/shroud/tree/v0.8.0)
- Improved platform support for LLNL's ``blue_os`` and ``bg/q`` systems.
  Axom now builds with Fortran enabled using the xlc and clang compilers.
- Improved support for Axom on Windows, including new host-configs for
  Microsoft's Visual Studio compiler and for the intel compiler on Windows.
  All Axom components can now be built on Windows, but we do not yet support
  hdf5 or Fortran on Windows.
- Added geometric Plane primitive to Primal. The Plane defines an oriented
  plane in 2D and 3D and provides support for operations such as projection of
  a point to a plane, signed distance and orientation.
- Added ability to configure Axom (in particular Sidre and Spio) without hdf5.
- Improved testing of [Scalable Checkpoint Restart (SCR)] library in Sidre.
- Added a Point-In-Cell query to Quest. The Point In Cell query finds the cell
  in a computational mesh that contains an arbitrary point in space.
  If such a cell exists, it also finds the isoparametric coordinates of the
  point with respect to the cell. The query supports higher order
  [mfem](http://mfem.org) meshes.
- Added cross-product and linspace operators to the vector utilities in
``numerics``

### Removed
-

### Deprecated
-

### Changed
- The root cmake file for Axom is now located in ``<axom>``'s root directory,
  rather than in ``<axom>/src``
- ``primal`` is no longer a header-only library.
- Modified ``quest`` API to allow using a ``mint`` mesh that is already
  resident in memory.

### Fixed
- Fixed a divide-by-zero problem in ``primal::intersect()``
- Fixed the calculation of the Jacobian in ``mint::FiniteElement`` to support
  elements that are in higher-dimensional ambient space, e.g., surface elements,
  a Triangle or Quad in 3D.

### Known Bugs
-

[Unreleased]:    https://github.com/LLNL/axom/compare/v0.4.0...develop
[Version 0.4.0]: https://github.com/LLNL/axom/compare/v0.3.3...v0.4.0
[Version 0.3.3]: https://github.com/LLNL/axom/compare/v0.3.2...v0.3.3
[Version 0.3.2]: https://github.com/LLNL/axom/compare/v0.3.1...v0.3.2
[Version 0.3.1]: https://github.com/LLNL/axom/compare/v0.3.0...v0.3.1
[Version 0.3.0]: https://github.com/LLNL/axom/compare/v0.2.9...v0.3.0
[Version 0.2.9]: https://github.com/LLNL/axom/compare/v0.2.8...v0.2.9

[Scalable Checkpoint Restart (SCR)]: https://computation.llnl.gov/projects/scalable-checkpoint-restart-for-mpi
[SU2 Mesh file format]: https://su2code.github.io/docs/Mesh-File/
[Umpire]: https://github.com/LLNL/Umpire
[clang-format]: https://releases.llvm.org/10.0.0/tools/clang/docs/ClangFormatStyleOptions.html
[Sol]: https://github.com/ThePhD/sol2<|MERGE_RESOLUTION|>--- conflicted
+++ resolved
@@ -54,12 +54,9 @@
 - Inlet: Input file functions can now be of arbitrary signature subject to type and arity
   restrictions
 - Updated built-in TPL `fmt` to version 7.1.3 released Nov 24, 2020.
-<<<<<<< HEAD
-- Inlet: Exposed primal::Vector in Lua for use in input-file-defined functions
-=======
 - Updated TPL `conduit` to version 0.6.0 released Nov 2, 2020.
 - Updated built-in TPL `sparsehash` to version 2.0.4 released Aug 11, 2020.
->>>>>>> 494fc642
+- Inlet: Exposed primal::Vector in Lua for use in input-file-defined functions
 
 ### Fixed
 - Updated to new BLT version that does not fail when ClangFormat returns an empty

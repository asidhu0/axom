--- conflicted
+++ resolved
@@ -64,10 +64,6 @@
   more than just unit tests.
 - Inlet: Input file functions can now be of arbitrary signature subject to type and arity
   restrictions
-<<<<<<< HEAD
-- Updated to new BLT version that creates native CMake targets for Axom's dependencies.
-  These targets are exported behind an `axom::` namespace to avoid collisions.
-=======
 - Updated TPL `conduit` to version 0.6.0 released Nov 2, 2020.
 - Updated built-in TPL `sparsehash` to version 2.0.4 released Aug 11, 2020.
 - Inlet: Exposed primal::Vector in Lua for use in input-file-defined functions
@@ -85,7 +81,6 @@
 - Updated built-in TPL `fmt` to master branch snapshot, March 26, 2021.
 - Inlet: SphinxWriter will now print only one element schema per container instead of
   printing the same schema for each element in the container
->>>>>>> 8c4eb9b8
 
 ### Fixed
 - Updated to new BLT version that does not fail when ClangFormat returns an empty

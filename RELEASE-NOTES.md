--- conflicted
+++ resolved
@@ -60,7 +60,6 @@
   more than just unit tests.
 - Inlet: Input file functions can now be of arbitrary signature subject to type and arity
   restrictions
-- Updated built-in TPL `fmt` to master branch snapshot, March 26, 2021.
 - Updated TPL `conduit` to version 0.6.0 released Nov 2, 2020.
 - Updated built-in TPL `sparsehash` to version 2.0.4 released Aug 11, 2020.
 - Inlet: Exposed primal::Vector in Lua for use in input-file-defined functions
@@ -75,12 +74,9 @@
 - Required collections no longer fail Inlet verification if they are empty in the input file
 - Inlet: `operator bool` for `Field` and `Container` has been replaced with more precise `isUserProvided`
   and `exists`, which also returns `true` if a default value was specified.
-<<<<<<< HEAD
+- Updated built-in TPL `fmt` to master branch snapshot, March 26, 2021.
 - Inlet: SphinxWriter will now print only one element schema per container instead of
   printing the same schema for each element in the container
-=======
-- Updated built-in TPL `fmt` to version 7.1.3 released Nov 24, 2020.
->>>>>>> cee48c8d
 
 ### Fixed
 - Updated to new BLT version that does not fail when ClangFormat returns an empty

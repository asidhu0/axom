--- conflicted
+++ resolved
@@ -23,12 +23,9 @@
   the Windows `min` and `max` macros.
 - Added `cpp14` variant to Spack package to allow `Inlet::LuaReader` to be used easier.
 - Inlet: Added support for string-keyed associative arrays (dictionaries)
-<<<<<<< HEAD
-- Inlet: Added support for mixed-key (integer and string) associative arrays
-=======
 - Inlet: Added support for defining and retrieving functions from the input file
 - Inlet: Added support for YAML and JSON input files
->>>>>>> 0f06326d
+- Inlet: Added support for mixed-key (integer and string) associative arrays
 
 ### Changed
 - The Sidre Datastore no longer rewires Conduit's error handlers to SLIC by default. 

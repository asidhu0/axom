--- conflicted
+++ resolved
@@ -65,12 +65,9 @@
   datastore is `Load` ed in
 - Inlet: Exposed primal::Vector in Lua for use in input-file-defined functions
 - Inlet: Cleaned up `Table` interface to eliminate ambiguity and duplicated functionality
-<<<<<<< HEAD
+- Inlet: Renamed `DocWriter` to `Writer` and refactored its interface
 - Inlet deserialization logic uses ``Proxy`` instead of ``Table`` to support conversions from
   primitives to user-defined types (e.g., string to enum)
-=======
-- Inlet: Renamed `DocWriter` to `Writer` and refactored its interface
->>>>>>> df316b84
 
 ### Fixed
 - Updated to new BLT version that does not fail when ClangFormat returns an empty

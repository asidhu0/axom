--- conflicted
+++ resolved
@@ -27,6 +27,7 @@
 - `MFEMSidreDataCollection` now reuses FESpace/QSpace objects with the same basis
 - Harden configuration options for BLT tools (style, code quality, etc.) against accidentally being enabled for users.  Developers will
   always give a full path (e.g. `CLANGFORMAT_EXECUTABLE`)
+- Inlet: `Writer`s are passed directly to `Inlet::write` instead of being registered
 
 ## [Version 0.5.0] - Release date 2021-05-14
 
@@ -111,15 +112,11 @@
 - Updated built-in TPL `fmt` to master branch snapshot, March 26, 2021.
 - Inlet: `SphinxWriter` will now print only one element schema per container instead of
   printing the same schema for each element in the container
-<<<<<<< HEAD
-- Inlet: `Writer`s are passed directly to `Inlet::write` instead of being registered
-=======
 - Updated BLT to version 0.4.0 released 9 Apr 2021
 - Updated MFEM to version 4.2 released 30 Oct 2020. Axom no longer requires MFEM to be built serially
 - The macro for exporting symbols is now `AXOM_EXPORT` instead of `AXOM_API`
 - Updated Conduit to v0.6.0
 - Updated SCR to compatibility with v3.0rc1
->>>>>>> 08958139
 
 ### Fixed
 - Updated to new BLT version that does not fail when ClangFormat returns an empty
